--- conflicted
+++ resolved
@@ -378,147 +378,6 @@
 
 impl cumulus_pallet_aura_ext::Config for Runtime {}
 
-<<<<<<< HEAD
-parameter_types! {
-	pub const RelayLocation: MultiLocation = MultiLocation::parent();
-	pub const RelayNetwork: NetworkId = NetworkId::Any;
-	pub RelayChainOrigin: Origin = cumulus_pallet_xcm::Origin::Relay.into();
-	pub Ancestry: MultiLocation = Parachain(ParachainInfo::parachain_id().into()).into();
-}
-
-/// Type for specifying how a `MultiLocation` can be converted into an `AccountId`. This is used
-/// when determining ownership of accounts for asset transacting and when attempting to use XCM
-/// `Transact` in order to determine the dispatch Origin.
-pub type LocationToAccountId = (
-	// The parent (Relay-chain) origin converts to the default `AccountId`.
-	ParentIsDefault<AccountId>,
-	// Sibling parachain origins convert to AccountId via the `ParaId::into`.
-	SiblingParachainConvertsVia<Sibling, AccountId>,
-	// Straight up local `AccountId32` origins just alias directly to `AccountId`.
-	AccountId32Aliases<RelayNetwork, AccountId>,
-);
-
-/// Means for transacting assets on this chain.
-pub type LocalAssetTransactor = CurrencyAdapter<
-	// Use this currency:
-	Balances,
-	// Use this currency when it is a fungible asset matching the given location or name:
-	IsConcrete<RelayLocation>,
-	// Do a simple punn to convert an AccountId32 MultiLocation into a native chain account ID:
-	LocationToAccountId,
-	// Our chain's account ID type (we can't get away without mentioning it explicitly):
-	AccountId,
-	// We don't track any teleports.
-	(),
->;
-
-/// This is the type we use to convert an (incoming) XCM origin into a local `Origin` instance,
-/// ready for dispatching a transaction with Xcm's `Transact`. There is an `OriginKind` which can
-/// biases the kind of local `Origin` it will become.
-pub type XcmOriginToTransactDispatchOrigin = (
-	// Sovereign account converter; this attempts to derive an `AccountId` from the origin location
-	// using `LocationToAccountId` and then turn that into the usual `Signed` origin. Useful for
-	// foreign chains who want to have a local sovereign account on this chain which they control.
-	SovereignSignedViaLocation<LocationToAccountId, Origin>,
-	// Native converter for Relay-chain (Parent) location; will converts to a `Relay` origin when
-	// recognized.
-	RelayChainAsNative<RelayChainOrigin, Origin>,
-	// Native converter for sibling Parachains; will convert to a `SiblingPara` origin when
-	// recognized.
-	SiblingParachainAsNative<cumulus_pallet_xcm::Origin, Origin>,
-	// Native signed account converter; this just converts an `AccountId32` origin into a normal
-	// `Origin::Signed` origin of the same 32-byte value.
-	SignedAccountId32AsNative<RelayNetwork, Origin>,
-	// Xcm origins can be represented natively under the Xcm pallet's Xcm origin.
-	XcmPassthrough<Origin>,
-);
-
-parameter_types! {
-	// One XCM operation is 1_000_000_000 weight - almost certainly a conservative estimate.
-	pub UnitWeightCost: Weight = 1_000_000_000;
-	pub const MaxInstructions: u32 = 100;
-	pub const MaxAssetsIntoHolding: u32 = 64;
-}
-
-match_type! {
-	pub type ParentOrParentsExecutivePlurality: impl Contains<MultiLocation> = {
-		MultiLocation { parents: 1, interior: Here } |
-		MultiLocation { parents: 1, interior: X1(Plurality { id: BodyId::Executive, .. }) }
-	};
-}
-
-pub type Barrier = (
-	TakeWeightCredit,
-	AllowTopLevelPaidExecutionFrom<Everything>,
-	AllowUnpaidExecutionFrom<ParentOrParentsExecutivePlurality>,
-	// ^^^ Parent and its exec plurality get free execution
-);
-
-pub struct XcmConfig;
-impl Config for XcmConfig {
-	type Call = Call;
-	type XcmSender = XcmRouter;
-	// How to withdraw and deposit an asset.
-	type AssetTransactor = LocalAssetTransactor;
-	type OriginConverter = XcmOriginToTransactDispatchOrigin;
-	type IsReserve = NativeAsset;
-	type IsTeleporter = (); // Teleporting is disabled.
-	type LocationInverter = LocationInverter<Ancestry>;
-	type Barrier = Barrier;
-	type Weigher = FixedWeightBounds<UnitWeightCost, Call, MaxInstructions>;
-	type Trader = UsingComponents<IdentityFee<Balance>, RelayLocation, AccountId, Balances, ()>;
-	type ResponseHandler = PolkadotXcm;
-	type AssetTrap = PolkadotXcm;
-	type AssetClaims = PolkadotXcm;
-	type SubscriptionService = PolkadotXcm;
-	type PalletInstancesInfo = ();
-	type MaxAssetsIntoHolding = MaxAssetsIntoHolding;
-}
-
-parameter_types! {
-	pub const MaxDownwardMessageWeight: Weight = MAXIMUM_BLOCK_WEIGHT / 10;
-}
-
-/// No local origins on this chain are allowed to dispatch XCM sends/executions.
-pub type LocalOriginToLocation = SignedToAccountId32<Origin, AccountId, RelayNetwork>;
-
-/// The means for routing XCM messages which are not for local execution into the right message
-/// queues.
-pub type XcmRouter = (
-	// Two routers - use UMP to communicate with the relay chain:
-	cumulus_primitives_utility::ParentAsUmp<ParachainSystem, ()>,
-	// ..and XCMP to communicate with the sibling chains.
-	XcmpQueue,
-);
-
-impl pallet_xcm::Config for Runtime {
-	type Event = Event;
-	type SendXcmOrigin = EnsureXcmOrigin<Origin, LocalOriginToLocation>;
-	type XcmRouter = XcmRouter;
-	type ExecuteXcmOrigin = EnsureXcmOrigin<Origin, LocalOriginToLocation>;
-	type XcmExecuteFilter = Nothing;
-	// ^ Disable dispatchable execute on the XCM pallet.
-	// Needs to be `Everything` for local testing.
-	type XcmExecutor = XcmExecutor<XcmConfig>;
-	type XcmTeleportFilter = Everything;
-	type XcmReserveTransferFilter = Nothing;
-	type Weigher = FixedWeightBounds<UnitWeightCost, Call, MaxInstructions>;
-	type LocationInverter = LocationInverter<Ancestry>;
-	type Origin = Origin;
-	type Call = Call;
-
-	const VERSION_DISCOVERY_QUEUE_SIZE: u32 = 100;
-	// ^ Override for AdvertisedXcmVersion default
-	type AdvertisedXcmVersion = pallet_xcm::CurrentXcmVersion;
-}
-
-impl cumulus_pallet_xcm::Config for Runtime {
-	type Event = Event;
-	type XcmExecutor = XcmExecutor<XcmConfig>;
-}
-
-=======
->>>>>>> 1f945063
 impl cumulus_pallet_xcmp_queue::Config for Runtime {
 	type Event = Event;
 	type XcmExecutor = XcmExecutor<XcmConfig>;
