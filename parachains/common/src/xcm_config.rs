use crate::impls::AccountIdOf;
use core::marker::PhantomData;
use frame_support::{
	log,
	traits::{fungibles::Inspect, tokens::BalanceConversion},
	weights::{Weight, WeightToFee, WeightToFeePolynomial},
};
use sp_runtime::traits::Get;
use xcm::latest::{prelude::*, Weight as XCMWeight};
use xcm_executor::traits::{FilterAssetLocation, ShouldExecute};

//TODO: move DenyThenTry to polkadot's xcm module.
/// Deny executing the XCM if it matches any of the Deny filter regardless of anything else.
/// If it passes the Deny, and matches one of the Allow cases then it is let through.
pub struct DenyThenTry<Deny, Allow>(PhantomData<Deny>, PhantomData<Allow>)
where
	Deny: ShouldExecute,
	Allow: ShouldExecute;

impl<Deny, Allow> ShouldExecute for DenyThenTry<Deny, Allow>
where
	Deny: ShouldExecute,
	Allow: ShouldExecute,
{
	fn should_execute<RuntimeCall>(
		origin: &MultiLocation,
<<<<<<< HEAD
		message: &mut [Instruction<Call>],
		max_weight: Weight,
		weight_credit: &mut Weight,
=======
		message: &mut Xcm<RuntimeCall>,
		max_weight: XCMWeight,
		weight_credit: &mut XCMWeight,
>>>>>>> 50f3eb2e
	) -> Result<(), ()> {
		Deny::should_execute(origin, message, max_weight, weight_credit)?;
		Allow::should_execute(origin, message, max_weight, weight_credit)
	}
}

// See issue #5233
pub struct DenyReserveTransferToRelayChain;
impl ShouldExecute for DenyReserveTransferToRelayChain {
	fn should_execute<RuntimeCall>(
		origin: &MultiLocation,
<<<<<<< HEAD
		message: &mut [Instruction<Call>],
		_max_weight: Weight,
		_weight_credit: &mut Weight,
=======
		message: &mut Xcm<RuntimeCall>,
		_max_weight: XCMWeight,
		_weight_credit: &mut XCMWeight,
>>>>>>> 50f3eb2e
	) -> Result<(), ()> {
		if message.iter().any(|inst| {
			matches!(
				inst,
				InitiateReserveWithdraw {
					reserve: MultiLocation { parents: 1, interior: Here },
					..
				} | DepositReserveAsset { dest: MultiLocation { parents: 1, interior: Here }, .. } |
					TransferReserveAsset {
						dest: MultiLocation { parents: 1, interior: Here },
						..
					}
			)
		}) {
			return Err(()) // Deny
		}

		// An unexpected reserve transfer has arrived from the Relay Chain. Generally, `IsReserve`
		// should not allow this, but we just log it here.
		if matches!(origin, MultiLocation { parents: 1, interior: Here }) &&
			message.iter().any(|inst| matches!(inst, ReserveAssetDeposited { .. }))
		{
			log::warn!(
				target: "xcm::barrier",
				"Unexpected ReserveAssetDeposited from the Relay Chain",
			);
		}
		// Permit everything else
		Ok(())
	}
}

/// A `ChargeFeeInFungibles` implementation that converts the output of
/// a given WeightToFee implementation an amount charged in
/// a particular assetId from pallet-assets
pub struct AssetFeeAsExistentialDepositMultiplier<Runtime, WeightToFee, BalanceConverter>(
	PhantomData<(Runtime, WeightToFee, BalanceConverter)>,
);
impl<CurrencyBalance, Runtime, WeightToFee, BalanceConverter>
	cumulus_primitives_utility::ChargeWeightInFungibles<
		AccountIdOf<Runtime>,
		pallet_assets::Pallet<Runtime>,
	> for AssetFeeAsExistentialDepositMultiplier<Runtime, WeightToFee, BalanceConverter>
where
	Runtime: pallet_assets::Config,
	WeightToFee: WeightToFeePolynomial<Balance = CurrencyBalance>,
	BalanceConverter: BalanceConversion<
		CurrencyBalance,
		<Runtime as pallet_assets::Config>::AssetId,
		<Runtime as pallet_assets::Config>::Balance,
	>,
	AccountIdOf<Runtime>:
		From<polkadot_primitives::v2::AccountId> + Into<polkadot_primitives::v2::AccountId>,
{
	fn charge_weight_in_fungibles(
		asset_id: <pallet_assets::Pallet<Runtime> as Inspect<AccountIdOf<Runtime>>>::AssetId,
		weight: Weight,
	) -> Result<<pallet_assets::Pallet<Runtime> as Inspect<AccountIdOf<Runtime>>>::Balance, XcmError>
	{
		let amount = WeightToFee::weight_to_fee(&weight);
		// If the amount gotten is not at least the ED, then make it be the ED of the asset
		// This is to avoid burning assets and decreasing the supply
		let asset_amount = BalanceConverter::to_asset_balance(amount, asset_id)
			.map_err(|_| XcmError::TooExpensive)?;
		Ok(asset_amount)
	}
}

/// Accepts an asset if it is a native asset from a particular `MultiLocation`.
pub struct ConcreteNativeAssetFrom<Location>(PhantomData<Location>);
impl<Location: Get<MultiLocation>> FilterAssetLocation for ConcreteNativeAssetFrom<Location> {
	fn filter_asset_location(asset: &MultiAsset, origin: &MultiLocation) -> bool {
		log::trace!(target: "xcm::filter_asset_location",
			"ConcreteNativeAsset asset: {:?}, origin: {:?}, location: {:?}",
			asset, origin, Location::get());
		matches!(asset.id, Concrete(ref id) if id == origin && origin == &Location::get())
	}
}<|MERGE_RESOLUTION|>--- conflicted
+++ resolved
@@ -24,15 +24,9 @@
 {
 	fn should_execute<RuntimeCall>(
 		origin: &MultiLocation,
-<<<<<<< HEAD
 		message: &mut [Instruction<Call>],
-		max_weight: Weight,
-		weight_credit: &mut Weight,
-=======
-		message: &mut Xcm<RuntimeCall>,
 		max_weight: XCMWeight,
 		weight_credit: &mut XCMWeight,
->>>>>>> 50f3eb2e
 	) -> Result<(), ()> {
 		Deny::should_execute(origin, message, max_weight, weight_credit)?;
 		Allow::should_execute(origin, message, max_weight, weight_credit)
@@ -44,15 +38,9 @@
 impl ShouldExecute for DenyReserveTransferToRelayChain {
 	fn should_execute<RuntimeCall>(
 		origin: &MultiLocation,
-<<<<<<< HEAD
 		message: &mut [Instruction<Call>],
-		_max_weight: Weight,
-		_weight_credit: &mut Weight,
-=======
-		message: &mut Xcm<RuntimeCall>,
 		_max_weight: XCMWeight,
 		_weight_credit: &mut XCMWeight,
->>>>>>> 50f3eb2e
 	) -> Result<(), ()> {
 		if message.iter().any(|inst| {
 			matches!(
