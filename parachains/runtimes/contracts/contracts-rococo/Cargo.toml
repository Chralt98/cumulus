[package]
name = "contracts-rococo-runtime"
version = "0.2.0"
authors = ["Parity Technologies <admin@parity.io>"]
edition = "2021"

[package.metadata.docs.rs]
targets = ["x86_64-unknown-linux-gnu"]

[build-dependencies]
<<<<<<< HEAD
substrate-wasm-builder = { git = "https://github.com/paritytech/substrate", branch = "polkadot-v0.9.28" }
=======
substrate-wasm-builder = { git = "https://github.com/arturgontijo/substrate", branch = "master" }
>>>>>>> c90b0597

[dependencies]
codec = { package = "parity-scale-codec", version = "3.0.0", default-features = false, features = ["derive"] }
hex-literal = { version = "0.3.4", optional = true }
log = { version = "0.4.17", default-features = false }
scale-info = { version = "2.1.1", default-features = false, features = ["derive"] }
serde = { version = "1.0.143", optional = true, features = ["derive"] }
smallvec = "1.9.0"

# Substrate
<<<<<<< HEAD
sp-api = { git = "https://github.com/paritytech/substrate", default-features = false, branch = "polkadot-v0.9.28" }
sp-block-builder = { git = "https://github.com/paritytech/substrate", default-features = false, branch = "polkadot-v0.9.28" }
sp-consensus-aura = { git = "https://github.com/paritytech/substrate", default-features = false, branch = "polkadot-v0.9.28" }
sp-core = { git = "https://github.com/paritytech/substrate", default-features = false, branch = "polkadot-v0.9.28" }
sp-inherents = { git = "https://github.com/paritytech/substrate", default-features = false, branch = "polkadot-v0.9.28" }
sp-io = { git = "https://github.com/paritytech/substrate", default-features = false, branch = "polkadot-v0.9.28" }
sp-offchain = { git = "https://github.com/paritytech/substrate", default-features = false, branch = "polkadot-v0.9.28" }
sp-runtime = { git = "https://github.com/paritytech/substrate", default-features = false, branch = "polkadot-v0.9.28" }
sp-session = { git = "https://github.com/paritytech/substrate", default-features = false, branch = "polkadot-v0.9.28" }
sp-std = { git = "https://github.com/paritytech/substrate", default-features = false, branch = "polkadot-v0.9.28" }
sp-transaction-pool = { git = "https://github.com/paritytech/substrate", default-features = false, branch = "polkadot-v0.9.28" }
sp-version = { git = "https://github.com/paritytech/substrate", default-features = false, branch = "polkadot-v0.9.28" }
frame-benchmarking = { git = "https://github.com/paritytech/substrate", default-features = false, optional = true, branch = "polkadot-v0.9.28" }
frame-try-runtime = { git = "https://github.com/paritytech/substrate", default-features = false, optional = true, branch = "polkadot-v0.9.28" }
frame-executive = { git = "https://github.com/paritytech/substrate", default-features = false, branch = "polkadot-v0.9.28" }
frame-support = { git = "https://github.com/paritytech/substrate", default-features = false, branch = "polkadot-v0.9.28" }
frame-system = { git = "https://github.com/paritytech/substrate", default-features = false, branch = "polkadot-v0.9.28" }
frame-system-benchmarking = { git = "https://github.com/paritytech/substrate", default-features = false, optional = true, branch = "polkadot-v0.9.28" }
frame-system-rpc-runtime-api = { git = "https://github.com/paritytech/substrate", default-features = false, branch = "polkadot-v0.9.28" }
pallet-aura = { git = "https://github.com/paritytech/substrate", default-features = false, branch = "polkadot-v0.9.28" }
pallet-authorship = { git = "https://github.com/paritytech/substrate", default-features = false, branch = "polkadot-v0.9.28" }
pallet-randomness-collective-flip = { git = "https://github.com/paritytech/substrate", default-features = false, branch = "polkadot-v0.9.28" }
pallet-balances = { git = "https://github.com/paritytech/substrate", default-features = false, branch = "polkadot-v0.9.28" }
pallet-multisig = { git = "https://github.com/paritytech/substrate", default-features = false, branch = "polkadot-v0.9.28" }
pallet-session = { git = "https://github.com/paritytech/substrate", default-features = false, branch = "polkadot-v0.9.28" }
pallet-timestamp = { git = "https://github.com/paritytech/substrate", default-features = false, branch = "polkadot-v0.9.28" }
pallet-transaction-payment = { git = "https://github.com/paritytech/substrate", default-features = false, branch = "polkadot-v0.9.28" }
pallet-transaction-payment-rpc-runtime-api = { git = "https://github.com/paritytech/substrate", default-features = false, branch = "polkadot-v0.9.28" }
pallet-utility = { git = "https://github.com/paritytech/substrate", default-features = false, branch = "polkadot-v0.9.28" }
pallet-sudo = { git = "https://github.com/paritytech/substrate", default-features = false, branch = "polkadot-v0.9.28" }
pallet-contracts = { git = "https://github.com/paritytech/substrate", default-features = false, branch = "polkadot-v0.9.28" }
pallet-contracts-primitives = { git = "https://github.com/paritytech/substrate", default-features = false, branch = "polkadot-v0.9.28" }
pallet-contracts-rpc-runtime-api = { git = "https://github.com/paritytech/substrate", default-features = false, branch = "polkadot-v0.9.28" }

# Polkadot
kusama-runtime-constants = { git = "https://github.com/paritytech/polkadot", default-features = false, branch = "release-v0.9.28" }
pallet-xcm = { git = "https://github.com/paritytech/polkadot", default-features = false, branch = "release-v0.9.28" }
polkadot-core-primitives = { git = "https://github.com/paritytech/polkadot", default-features = false, branch = "release-v0.9.28" }
polkadot-parachain = { git = "https://github.com/paritytech/polkadot", default-features = false, branch = "release-v0.9.28" }
polkadot-runtime-common = { git = "https://github.com/paritytech/polkadot", default-features = false, branch = "release-v0.9.28" }
xcm = { git = "https://github.com/paritytech/polkadot", default-features = false, branch = "release-v0.9.28" }
xcm-builder = { git = "https://github.com/paritytech/polkadot", default-features = false, branch = "release-v0.9.28" }
xcm-executor = { git = "https://github.com/paritytech/polkadot", default-features = false, branch = "release-v0.9.28" }
=======
sp-api = { git = "https://github.com/arturgontijo/substrate", default-features = false, branch = "master" }
sp-block-builder = { git = "https://github.com/arturgontijo/substrate", default-features = false, branch = "master" }
sp-consensus-aura = { git = "https://github.com/arturgontijo/substrate", default-features = false, branch = "master" }
sp-core = { git = "https://github.com/arturgontijo/substrate", default-features = false, branch = "master" }
sp-inherents = { git = "https://github.com/arturgontijo/substrate", default-features = false, branch = "master" }
sp-io = { git = "https://github.com/arturgontijo/substrate", default-features = false, branch = "master" }
sp-offchain = { git = "https://github.com/arturgontijo/substrate", default-features = false, branch = "master" }
sp-runtime = { git = "https://github.com/arturgontijo/substrate", default-features = false, branch = "master" }
sp-session = { git = "https://github.com/arturgontijo/substrate", default-features = false, branch = "master" }
sp-std = { git = "https://github.com/arturgontijo/substrate", default-features = false, branch = "master" }
sp-transaction-pool = { git = "https://github.com/arturgontijo/substrate", default-features = false, branch = "master" }
sp-version = { git = "https://github.com/arturgontijo/substrate", default-features = false, branch = "master" }
frame-benchmarking = { git = "https://github.com/arturgontijo/substrate", default-features = false, optional = true, branch = "master" }
frame-try-runtime = { git = "https://github.com/arturgontijo/substrate", default-features = false, optional = true, branch = "master" }
frame-executive = { git = "https://github.com/arturgontijo/substrate", default-features = false, branch = "master" }
frame-support = { git = "https://github.com/arturgontijo/substrate", default-features = false, branch = "master" }
frame-system = { git = "https://github.com/arturgontijo/substrate", default-features = false, branch = "master" }
frame-system-benchmarking = { git = "https://github.com/arturgontijo/substrate", default-features = false, optional = true, branch = "master" }
frame-system-rpc-runtime-api = { git = "https://github.com/arturgontijo/substrate", default-features = false, branch = "master" }
pallet-aura = { git = "https://github.com/arturgontijo/substrate", default-features = false, branch = "master" }
pallet-authorship = { git = "https://github.com/arturgontijo/substrate", default-features = false, branch = "master" }
pallet-randomness-collective-flip = { git = "https://github.com/arturgontijo/substrate", default-features = false, branch = "master" }
pallet-balances = { git = "https://github.com/arturgontijo/substrate", default-features = false, branch = "master" }
pallet-multisig = { git = "https://github.com/arturgontijo/substrate", default-features = false, branch = "master" }
pallet-session = { git = "https://github.com/arturgontijo/substrate", default-features = false, branch = "master" }
pallet-timestamp = { git = "https://github.com/arturgontijo/substrate", default-features = false, branch = "master" }
pallet-transaction-payment = { git = "https://github.com/arturgontijo/substrate", default-features = false, branch = "master" }
pallet-transaction-payment-rpc-runtime-api = { git = "https://github.com/arturgontijo/substrate", default-features = false, branch = "master" }
pallet-utility = { git = "https://github.com/arturgontijo/substrate", default-features = false, branch = "master" }
pallet-sudo = { git = "https://github.com/arturgontijo/substrate", default-features = false, branch = "master" }
pallet-contracts = { git = "https://github.com/arturgontijo/substrate", default-features = false, branch = "master" }
pallet-contracts-primitives = { git = "https://github.com/arturgontijo/substrate", default-features = false, branch = "master" }
pallet-contracts-rpc-runtime-api = { git = "https://github.com/arturgontijo/substrate", default-features = false, branch = "master" }

# Polkadot
kusama-runtime-constants = { git = "https://github.com/arturgontijo/polkadot", default-features = false, branch = "trappist-xcm-v3" }
pallet-xcm = { git = "https://github.com/arturgontijo/polkadot", default-features = false, branch = "trappist-xcm-v3" }
polkadot-core-primitives = { git = "https://github.com/arturgontijo/polkadot", default-features = false, branch = "trappist-xcm-v3" }
polkadot-parachain = { git = "https://github.com/arturgontijo/polkadot", default-features = false, branch = "trappist-xcm-v3" }
polkadot-runtime-common = { git = "https://github.com/arturgontijo/polkadot", default-features = false, branch = "trappist-xcm-v3" }
xcm = { git = "https://github.com/arturgontijo/polkadot", default-features = false, branch = "trappist-xcm-v3" }
xcm-builder = { git = "https://github.com/arturgontijo/polkadot", default-features = false, branch = "trappist-xcm-v3" }
xcm-executor = { git = "https://github.com/arturgontijo/polkadot", default-features = false, branch = "trappist-xcm-v3" }
>>>>>>> c90b0597

# Cumulus
cumulus-pallet-aura-ext = { path = "../../../../pallets/aura-ext", default-features = false }
cumulus-pallet-dmp-queue = { path = "../../../../pallets/dmp-queue", default-features = false }
cumulus-pallet-parachain-system = { path = "../../../../pallets/parachain-system", default-features = false }
cumulus-pallet-session-benchmarking = { path = "../../../../pallets/session-benchmarking", default-features = false }
cumulus-pallet-xcm = { path = "../../../../pallets/xcm", default-features = false }
cumulus-pallet-xcmp-queue = { path = "../../../../pallets/xcmp-queue", default-features = false }
cumulus-primitives-core = { path = "../../../../primitives/core", default-features = false }
cumulus-primitives-timestamp = { path = "../../../../primitives/timestamp", default-features = false }
cumulus-primitives-utility = { path = "../../../../primitives/utility", default-features = false }
pallet-collator-selection = { path = "../../../../pallets/collator-selection", default-features = false }
parachain-info = { path = "../../../pallets/parachain-info", default-features = false }
parachains-common = { path = "../../../common", default-features = false }

[features]
default = [
	"std",
]
std = [
	"codec/std",
	"log/std",
	"scale-info/std",
	"serde",
	"frame-executive/std",
	"frame-support/std",
	"frame-system-rpc-runtime-api/std",
	"frame-system/std",
	"kusama-runtime-constants/std",
	"pallet-aura/std",
	"pallet-authorship/std",
	"pallet-balances/std",
	"pallet-collator-selection/std",
	"pallet-contracts-primitives/std",
	"pallet-contracts-rpc-runtime-api/std",
	"pallet-contracts/std",
	"pallet-multisig/std",
	"pallet-randomness-collective-flip/std",
	"pallet-session/std",
	"pallet-sudo/std",
	"pallet-timestamp/std",
	"pallet-transaction-payment-rpc-runtime-api/std",
	"pallet-transaction-payment/std",
	"pallet-utility/std",
	"pallet-xcm/std",
	"parachain-info/std",
	"parachains-common/std",
	"polkadot-core-primitives/std",
	"polkadot-parachain/std",
	"polkadot-runtime-common/std",
	"sp-api/std",
	"sp-block-builder/std",
	"sp-consensus-aura/std",
	"sp-core/std",
	"sp-inherents/std",
	"sp-io/std",
	"sp-offchain/std",
	"sp-runtime/std",
	"sp-session/std",
	"sp-std/std",
	"sp-transaction-pool/std",
	"sp-version/std",
	"xcm-builder/std",
	"xcm-executor/std",
	"xcm/std",
	"cumulus-pallet-aura-ext/std",
	"cumulus-pallet-dmp-queue/std",
	"cumulus-pallet-parachain-system/std",
	"cumulus-pallet-xcm/std",
	"cumulus-pallet-xcmp-queue/std",
	"cumulus-primitives-core/std",
	"cumulus-primitives-timestamp/std",
	"cumulus-primitives-utility/std",
]

# Make contract callable functions marked as __unstable__ available. Do not enable
# on live chains as those are subject to change.
contracts-unstable-interface = [
	"pallet-contracts/unstable-interface"
]

runtime-benchmarks = [
	"hex-literal",
	"frame-benchmarking/runtime-benchmarks",
	"frame-support/runtime-benchmarks",
	"frame-system-benchmarking",
	"frame-system/runtime-benchmarks",
	"pallet-balances/runtime-benchmarks",
	"pallet-collator-selection/runtime-benchmarks",
	"pallet-contracts/runtime-benchmarks",
	"pallet-multisig/runtime-benchmarks",
	"pallet-timestamp/runtime-benchmarks",
	"pallet-utility/runtime-benchmarks",
	"pallet-xcm/runtime-benchmarks",
	"sp-runtime/runtime-benchmarks",
	"xcm-builder/runtime-benchmarks",
	"cumulus-pallet-session-benchmarking/runtime-benchmarks",
]

try-runtime = [
	"frame-executive/try-runtime",
	"frame-try-runtime",
]<|MERGE_RESOLUTION|>--- conflicted
+++ resolved
@@ -8,11 +8,7 @@
 targets = ["x86_64-unknown-linux-gnu"]
 
 [build-dependencies]
-<<<<<<< HEAD
 substrate-wasm-builder = { git = "https://github.com/paritytech/substrate", branch = "polkadot-v0.9.28" }
-=======
-substrate-wasm-builder = { git = "https://github.com/arturgontijo/substrate", branch = "master" }
->>>>>>> c90b0597
 
 [dependencies]
 codec = { package = "parity-scale-codec", version = "3.0.0", default-features = false, features = ["derive"] }
@@ -23,7 +19,6 @@
 smallvec = "1.9.0"
 
 # Substrate
-<<<<<<< HEAD
 sp-api = { git = "https://github.com/paritytech/substrate", default-features = false, branch = "polkadot-v0.9.28" }
 sp-block-builder = { git = "https://github.com/paritytech/substrate", default-features = false, branch = "polkadot-v0.9.28" }
 sp-consensus-aura = { git = "https://github.com/paritytech/substrate", default-features = false, branch = "polkadot-v0.9.28" }
@@ -59,59 +54,14 @@
 pallet-contracts-rpc-runtime-api = { git = "https://github.com/paritytech/substrate", default-features = false, branch = "polkadot-v0.9.28" }
 
 # Polkadot
-kusama-runtime-constants = { git = "https://github.com/paritytech/polkadot", default-features = false, branch = "release-v0.9.28" }
-pallet-xcm = { git = "https://github.com/paritytech/polkadot", default-features = false, branch = "release-v0.9.28" }
-polkadot-core-primitives = { git = "https://github.com/paritytech/polkadot", default-features = false, branch = "release-v0.9.28" }
-polkadot-parachain = { git = "https://github.com/paritytech/polkadot", default-features = false, branch = "release-v0.9.28" }
-polkadot-runtime-common = { git = "https://github.com/paritytech/polkadot", default-features = false, branch = "release-v0.9.28" }
-xcm = { git = "https://github.com/paritytech/polkadot", default-features = false, branch = "release-v0.9.28" }
-xcm-builder = { git = "https://github.com/paritytech/polkadot", default-features = false, branch = "release-v0.9.28" }
-xcm-executor = { git = "https://github.com/paritytech/polkadot", default-features = false, branch = "release-v0.9.28" }
-=======
-sp-api = { git = "https://github.com/arturgontijo/substrate", default-features = false, branch = "master" }
-sp-block-builder = { git = "https://github.com/arturgontijo/substrate", default-features = false, branch = "master" }
-sp-consensus-aura = { git = "https://github.com/arturgontijo/substrate", default-features = false, branch = "master" }
-sp-core = { git = "https://github.com/arturgontijo/substrate", default-features = false, branch = "master" }
-sp-inherents = { git = "https://github.com/arturgontijo/substrate", default-features = false, branch = "master" }
-sp-io = { git = "https://github.com/arturgontijo/substrate", default-features = false, branch = "master" }
-sp-offchain = { git = "https://github.com/arturgontijo/substrate", default-features = false, branch = "master" }
-sp-runtime = { git = "https://github.com/arturgontijo/substrate", default-features = false, branch = "master" }
-sp-session = { git = "https://github.com/arturgontijo/substrate", default-features = false, branch = "master" }
-sp-std = { git = "https://github.com/arturgontijo/substrate", default-features = false, branch = "master" }
-sp-transaction-pool = { git = "https://github.com/arturgontijo/substrate", default-features = false, branch = "master" }
-sp-version = { git = "https://github.com/arturgontijo/substrate", default-features = false, branch = "master" }
-frame-benchmarking = { git = "https://github.com/arturgontijo/substrate", default-features = false, optional = true, branch = "master" }
-frame-try-runtime = { git = "https://github.com/arturgontijo/substrate", default-features = false, optional = true, branch = "master" }
-frame-executive = { git = "https://github.com/arturgontijo/substrate", default-features = false, branch = "master" }
-frame-support = { git = "https://github.com/arturgontijo/substrate", default-features = false, branch = "master" }
-frame-system = { git = "https://github.com/arturgontijo/substrate", default-features = false, branch = "master" }
-frame-system-benchmarking = { git = "https://github.com/arturgontijo/substrate", default-features = false, optional = true, branch = "master" }
-frame-system-rpc-runtime-api = { git = "https://github.com/arturgontijo/substrate", default-features = false, branch = "master" }
-pallet-aura = { git = "https://github.com/arturgontijo/substrate", default-features = false, branch = "master" }
-pallet-authorship = { git = "https://github.com/arturgontijo/substrate", default-features = false, branch = "master" }
-pallet-randomness-collective-flip = { git = "https://github.com/arturgontijo/substrate", default-features = false, branch = "master" }
-pallet-balances = { git = "https://github.com/arturgontijo/substrate", default-features = false, branch = "master" }
-pallet-multisig = { git = "https://github.com/arturgontijo/substrate", default-features = false, branch = "master" }
-pallet-session = { git = "https://github.com/arturgontijo/substrate", default-features = false, branch = "master" }
-pallet-timestamp = { git = "https://github.com/arturgontijo/substrate", default-features = false, branch = "master" }
-pallet-transaction-payment = { git = "https://github.com/arturgontijo/substrate", default-features = false, branch = "master" }
-pallet-transaction-payment-rpc-runtime-api = { git = "https://github.com/arturgontijo/substrate", default-features = false, branch = "master" }
-pallet-utility = { git = "https://github.com/arturgontijo/substrate", default-features = false, branch = "master" }
-pallet-sudo = { git = "https://github.com/arturgontijo/substrate", default-features = false, branch = "master" }
-pallet-contracts = { git = "https://github.com/arturgontijo/substrate", default-features = false, branch = "master" }
-pallet-contracts-primitives = { git = "https://github.com/arturgontijo/substrate", default-features = false, branch = "master" }
-pallet-contracts-rpc-runtime-api = { git = "https://github.com/arturgontijo/substrate", default-features = false, branch = "master" }
-
-# Polkadot
-kusama-runtime-constants = { git = "https://github.com/arturgontijo/polkadot", default-features = false, branch = "trappist-xcm-v3" }
-pallet-xcm = { git = "https://github.com/arturgontijo/polkadot", default-features = false, branch = "trappist-xcm-v3" }
-polkadot-core-primitives = { git = "https://github.com/arturgontijo/polkadot", default-features = false, branch = "trappist-xcm-v3" }
-polkadot-parachain = { git = "https://github.com/arturgontijo/polkadot", default-features = false, branch = "trappist-xcm-v3" }
-polkadot-runtime-common = { git = "https://github.com/arturgontijo/polkadot", default-features = false, branch = "trappist-xcm-v3" }
-xcm = { git = "https://github.com/arturgontijo/polkadot", default-features = false, branch = "trappist-xcm-v3" }
-xcm-builder = { git = "https://github.com/arturgontijo/polkadot", default-features = false, branch = "trappist-xcm-v3" }
-xcm-executor = { git = "https://github.com/arturgontijo/polkadot", default-features = false, branch = "trappist-xcm-v3" }
->>>>>>> c90b0597
+kusama-runtime-constants = { git = "https://github.com/bernardoaraujor/polkadot", default-features = false, branch = "v0.9.28-xcm-v3" }
+pallet-xcm = { git = "https://github.com/bernardoaraujor/polkadot", default-features = false, branch = "v0.9.28-xcm-v3" }
+polkadot-core-primitives = { git = "https://github.com/bernardoaraujor/polkadot", default-features = false, branch = "v0.9.28-xcm-v3" }
+polkadot-parachain = { git = "https://github.com/bernardoaraujor/polkadot", default-features = false, branch = "v0.9.28-xcm-v3" }
+polkadot-runtime-common = { git = "https://github.com/bernardoaraujor/polkadot", default-features = false, branch = "v0.9.28-xcm-v3" }
+xcm = { git = "https://github.com/bernardoaraujor/polkadot", default-features = false, branch = "v0.9.28-xcm-v3" }
+xcm-builder = { git = "https://github.com/bernardoaraujor/polkadot", default-features = false, branch = "v0.9.28-xcm-v3" }
+xcm-executor = { git = "https://github.com/bernardoaraujor/polkadot", default-features = false, branch = "v0.9.28-xcm-v3" }
 
 # Cumulus
 cumulus-pallet-aura-ext = { path = "../../../../pallets/aura-ext", default-features = false }
