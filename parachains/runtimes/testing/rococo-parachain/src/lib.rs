// Copyright 2019-2022 Parity Technologies (UK) Ltd.
// This file is part of Cumulus.

// Cumulus is free software: you can redistribute it and/or modify
// it under the terms of the GNU General Public License as published by
// the Free Software Foundation, either version 3 of the License, or
// (at your option) any later version.

// Cumulus is distributed in the hope that it will be useful,
// but WITHOUT ANY WARRANTY; without even the implied warranty of
// MERCHANTABILITY or FITNESS FOR A PARTICULAR PURPOSE.  See the
// GNU General Public License for more details.

// You should have received a copy of the GNU General Public License
// along with Cumulus.  If not, see <http://www.gnu.org/licenses/>.

#![cfg_attr(not(feature = "std"), no_std)]
// `construct_runtime!` does a lot of recursion and requires us to increase the limit to 256.
#![recursion_limit = "256"]

// Make the WASM binary available.
#[cfg(feature = "std")]
include!(concat!(env!("OUT_DIR"), "/wasm_binary.rs"));

use cumulus_pallet_parachain_system::RelayNumberStrictlyIncreases;
use frame_support::traits::{ConstU32, Nothing};
use sp_api::impl_runtime_apis;
use sp_core::OpaqueMetadata;
use sp_runtime::{
	create_runtime_str, generic, impl_opaque_keys,
	traits::{AccountIdLookup, BlakeTwo256, Block as BlockT},
	transaction_validity::{TransactionSource, TransactionValidity},
	ApplyExtrinsicResult,
};
use sp_std::prelude::*;
#[cfg(feature = "std")]
use sp_version::NativeVersion;
use sp_version::RuntimeVersion;

// A few exports that help ease life for downstream crates.
pub use frame_support::{
	construct_runtime,
	dispatch::DispatchClass,
	match_types, parameter_types,
	traits::{EitherOfDiverse, Everything, IsInVec, Randomness},
	weights::{
		constants::{BlockExecutionWeight, ExtrinsicBaseWeight, RocksDbWeight, WEIGHT_PER_SECOND},
		ConstantMultiplier, IdentityFee, Weight,
	},
	StorageValue,
};
use frame_system::{
	limits::{BlockLength, BlockWeights},
	EnsureRoot,
};
pub use pallet_balances::Call as BalancesCall;
pub use pallet_timestamp::Call as TimestampCall;
pub use sp_consensus_aura::sr25519::AuthorityId as AuraId;
#[cfg(any(feature = "std", test))]
pub use sp_runtime::BuildStorage;
pub use sp_runtime::{Perbill, Permill};

use parachains_common::{
	impls::{AssetsFrom, NonZeroIssuance},
	AccountId, AssetId, Signature,
};
use xcm_builder::{
	AllowKnownQueryResponses, AllowSubscriptionsFrom, AsPrefixedGeneralIndex, ConvertedConcreteId,
	FungiblesAdapter,
};
use xcm_executor::traits::JustTry;

// XCM imports
use pallet_xcm::{EnsureXcm, IsMajorityOfBody, XcmPassthrough};
use polkadot_parachain::primitives::Sibling;
use xcm::latest::prelude::*;
use xcm_builder::{
	AccountId32Aliases, AllowTopLevelPaidExecutionFrom, AllowUnpaidExecutionFrom, CurrencyAdapter,
	EnsureXcmOrigin, FixedWeightBounds, IsConcrete, NativeAsset, ParentAsSuperuser, ParentIsPreset,
	RelayChainAsNative, SiblingParachainAsNative, SiblingParachainConvertsVia,
	SignedAccountId32AsNative, SignedToAccountId32, SovereignSignedViaLocation, TakeWeightCredit,
	UsingComponents,
};
use xcm_executor::XcmExecutor;

pub type SessionHandlers = ();

impl_opaque_keys! {
	pub struct SessionKeys {
		pub aura: Aura,
	}
}

/// This runtime version.
#[sp_version::runtime_version]
pub const VERSION: RuntimeVersion = RuntimeVersion {
	spec_name: create_runtime_str!("test-parachain"),
	impl_name: create_runtime_str!("test-parachain"),
	authoring_version: 1,
	spec_version: 9290,
	impl_version: 0,
	apis: RUNTIME_API_VERSIONS,
	transaction_version: 1,
	state_version: 0,
};

pub const MILLISECS_PER_BLOCK: u64 = 12000;

pub const SLOT_DURATION: u64 = MILLISECS_PER_BLOCK;

pub const EPOCH_DURATION_IN_BLOCKS: u32 = 10 * MINUTES;

// These time units are defined in number of blocks.
pub const MINUTES: BlockNumber = 60_000 / (MILLISECS_PER_BLOCK as BlockNumber);
pub const HOURS: BlockNumber = MINUTES * 60;
pub const DAYS: BlockNumber = HOURS * 24;

pub const ROC: Balance = 1_000_000_000_000;
pub const MILLIROC: Balance = 1_000_000_000;
pub const MICROROC: Balance = 1_000_000;

// 1 in 4 blocks (on average, not counting collisions) will be primary babe blocks.
pub const PRIMARY_PROBABILITY: (u64, u64) = (1, 4);

/// The version information used to identify this runtime when compiled natively.
#[cfg(feature = "std")]
pub fn native_version() -> NativeVersion {
	NativeVersion { runtime_version: VERSION, can_author_with: Default::default() }
}

/// We assume that ~10% of the block weight is consumed by `on_initalize` handlers.
/// This is used to limit the maximal weight of a single extrinsic.
const AVERAGE_ON_INITIALIZE_RATIO: Perbill = Perbill::from_percent(10);
/// We allow `Normal` extrinsics to fill up the block up to 75%, the rest can be used
/// by  Operational  extrinsics.
const NORMAL_DISPATCH_RATIO: Perbill = Perbill::from_percent(75);
/// We allow for .5 seconds of compute with a 12 second average block time.
const MAXIMUM_BLOCK_WEIGHT: Weight = WEIGHT_PER_SECOND.saturating_div(2);

parameter_types! {
	pub const BlockHashCount: BlockNumber = 250;
	pub const Version: RuntimeVersion = VERSION;
	pub RuntimeBlockLength: BlockLength =
		BlockLength::max_with_normal_ratio(5 * 1024 * 1024, NORMAL_DISPATCH_RATIO);
	pub RuntimeBlockWeights: BlockWeights = BlockWeights::builder()
		.base_block(BlockExecutionWeight::get())
		.for_class(DispatchClass::all(), |weights| {
			weights.base_extrinsic = ExtrinsicBaseWeight::get();
		})
		.for_class(DispatchClass::Normal, |weights| {
			weights.max_total = Some(NORMAL_DISPATCH_RATIO * MAXIMUM_BLOCK_WEIGHT);
		})
		.for_class(DispatchClass::Operational, |weights| {
			weights.max_total = Some(MAXIMUM_BLOCK_WEIGHT);
			// Operational transactions have some extra reserved space, so that they
			// are included even if block reached `MAXIMUM_BLOCK_WEIGHT`.
			weights.reserved = Some(
				MAXIMUM_BLOCK_WEIGHT - NORMAL_DISPATCH_RATIO * MAXIMUM_BLOCK_WEIGHT
			);
		})
		.avg_block_initialization(AVERAGE_ON_INITIALIZE_RATIO)
		.build_or_panic();
	pub const SS58Prefix: u8 = 42;
}

impl frame_system::Config for Runtime {
	/// The identifier used to distinguish between accounts.
	type AccountId = AccountId;
	/// The aggregated dispatch type that is available for extrinsics.
	type RuntimeCall = RuntimeCall;
	/// The lookup mechanism to get account ID from whatever is passed in dispatchers.
	type Lookup = AccountIdLookup<AccountId, ()>;
	/// The index type for storing how many extrinsics an account has signed.
	type Index = Index;
	/// The index type for blocks.
	type BlockNumber = BlockNumber;
	/// The type for hashing blocks and tries.
	type Hash = Hash;
	/// The hashing algorithm used.
	type Hashing = BlakeTwo256;
	/// The header type.
	type Header = generic::Header<BlockNumber, BlakeTwo256>;
	/// The ubiquitous event type.
	type RuntimeEvent = RuntimeEvent;
	/// The ubiquitous origin type.
	type RuntimeOrigin = RuntimeOrigin;
	/// Maximum number of block number to block hash mappings to keep (oldest pruned first).
	type BlockHashCount = BlockHashCount;
	/// Runtime version.
	type Version = Version;
	/// Converts a module to an index of this module in the runtime.
	type PalletInfo = PalletInfo;
	type AccountData = pallet_balances::AccountData<Balance>;
	type OnNewAccount = ();
	type OnKilledAccount = ();
	type DbWeight = RocksDbWeight;
	type BaseCallFilter = frame_support::traits::Everything;
	type SystemWeightInfo = ();
	type BlockWeights = RuntimeBlockWeights;
	type BlockLength = RuntimeBlockLength;
	type SS58Prefix = SS58Prefix;
	type OnSetCode = cumulus_pallet_parachain_system::ParachainSetCode<Self>;
	type MaxConsumers = frame_support::traits::ConstU32<16>;
}

parameter_types! {
	pub const MinimumPeriod: u64 = SLOT_DURATION / 2;
}

impl pallet_timestamp::Config for Runtime {
	/// A timestamp: milliseconds since the unix epoch.
	type Moment = u64;
	type OnTimestampSet = ();
	type MinimumPeriod = MinimumPeriod;
	type WeightInfo = ();
}

parameter_types! {
	pub const ExistentialDeposit: u128 = 1 * MILLIROC;
	pub const TransferFee: u128 = 1 * MILLIROC;
	pub const CreationFee: u128 = 1 * MILLIROC;
	pub const TransactionByteFee: u128 = 1 * MICROROC;
	pub const MaxLocks: u32 = 50;
	pub const MaxReserves: u32 = 50;
}

impl pallet_balances::Config for Runtime {
	/// The type for recording an account's balance.
	type Balance = Balance;
	/// The ubiquitous event type.
	type RuntimeEvent = RuntimeEvent;
	type DustRemoval = ();
	type ExistentialDeposit = ExistentialDeposit;
	type AccountStore = System;
	type WeightInfo = ();
	type MaxLocks = MaxLocks;
	type MaxReserves = MaxReserves;
	type ReserveIdentifier = [u8; 8];
}

parameter_types! {
	pub const OperationalFeeMultiplier: u8 = 5;
}

impl pallet_transaction_payment::Config for Runtime {
	type RuntimeEvent = RuntimeEvent;
	type OnChargeTransaction = pallet_transaction_payment::CurrencyAdapter<Balances, ()>;
	type WeightToFee = IdentityFee<Balance>;
	type LengthToFee = ConstantMultiplier<Balance, TransactionByteFee>;
	type FeeMultiplierUpdate = ();
	type OperationalFeeMultiplier = OperationalFeeMultiplier;
}

impl pallet_sudo::Config for Runtime {
	type RuntimeCall = RuntimeCall;
	type RuntimeEvent = RuntimeEvent;
}

parameter_types! {
	pub const ReservedXcmpWeight: Weight = MAXIMUM_BLOCK_WEIGHT.saturating_div(4);
	pub const ReservedDmpWeight: Weight = MAXIMUM_BLOCK_WEIGHT.saturating_div(4);
}

impl cumulus_pallet_parachain_system::Config for Runtime {
	type RuntimeEvent = RuntimeEvent;
	type OnSystemEvent = ();
	type SelfParaId = parachain_info::Pallet<Runtime>;
	type OutboundXcmpMessageSource = XcmpQueue;
	type DmpMessageHandler = DmpQueue;
	type ReservedDmpWeight = ReservedDmpWeight;
	type XcmpMessageHandler = XcmpQueue;
	type ReservedXcmpWeight = ReservedXcmpWeight;
	type CheckAssociatedRelayNumber = RelayNumberStrictlyIncreases;
}

impl parachain_info::Config for Runtime {}

impl cumulus_pallet_aura_ext::Config for Runtime {}

parameter_types! {
	pub const RocLocation: MultiLocation = MultiLocation::parent();
	pub const RococoNetwork: NetworkId = NetworkId::Polkadot;
<<<<<<< HEAD
	pub RelayChainOrigin: Origin = cumulus_pallet_xcm::Origin::Relay.into();
	pub UniversalLocation: InteriorMultiLocation = X1(Parachain(ParachainInfo::parachain_id().into()));
=======
	pub RelayChainOrigin: RuntimeOrigin = cumulus_pallet_xcm::Origin::Relay.into();
	pub Ancestry: MultiLocation = Parachain(ParachainInfo::parachain_id().into()).into();
>>>>>>> 50f3eb2e
	pub CheckingAccount: AccountId = PolkadotXcm::check_account();
}

/// Type for specifying how a `MultiLocation` can be converted into an `AccountId`. This is used
/// when determining ownership of accounts for asset transacting and when attempting to use XCM
/// `Transact` in order to determine the dispatch Origin.
pub type LocationToAccountId = (
	// The parent (Relay-chain) origin converts to the parent `AccountId`.
	ParentIsPreset<AccountId>,
	// Sibling parachain origins convert to AccountId via the `ParaId::into`.
	SiblingParachainConvertsVia<Sibling, AccountId>,
	// Straight up local `AccountId32` origins just alias directly to `AccountId`.
	AccountId32Aliases<RococoNetwork, AccountId>,
);

/// Means for transacting assets on this chain.
pub type CurrencyTransactor = CurrencyAdapter<
	// Use this currency:
	Balances,
	// Use this currency when it is a fungible asset matching the given location or name:
	IsConcrete<RocLocation>,
	// Do a simple punn to convert an AccountId32 MultiLocation into a native chain account ID:
	LocationToAccountId,
	// Our chain's account ID type (we can't get away without mentioning it explicitly):
	AccountId,
	// We don't track any teleports.
	(),
>;

/// Means for transacting assets besides the native currency on this chain.
pub type FungiblesTransactor = FungiblesAdapter<
	// Use this fungibles implementation:
	Assets,
	// Use this currency when it is a fungible asset matching the given location or name:
	ConvertedConcreteId<
		AssetId,
		u64,
		AsPrefixedGeneralIndex<StatemintAssetsPalletLocation, AssetId, JustTry>,
		JustTry,
	>,
	// Convert an XCM MultiLocation into a local account id:
	LocationToAccountId,
	// Our chain's account ID type (we can't get away without mentioning it explicitly):
	AccountId,
	// We only want to allow teleports of known assets. We use non-zero issuance as an indication
	// that this asset is known.
	NonZeroIssuance<AccountId, Assets>,
	// The account to use for tracking teleports.
	CheckingAccount,
>;
/// Means for transacting assets on this chain.
pub type AssetTransactors = (CurrencyTransactor, FungiblesTransactor);

/// This is the type we use to convert an (incoming) XCM origin into a local `Origin` instance,
/// ready for dispatching a transaction with Xcm's `Transact`. There is an `OriginKind` which can
/// biases the kind of local `Origin` it will become.
pub type XcmOriginToTransactDispatchOrigin = (
	// Sovereign account converter; this attempts to derive an `AccountId` from the origin location
	// using `LocationToAccountId` and then turn that into the usual `Signed` origin. Useful for
	// foreign chains who want to have a local sovereign account on this chain which they control.
	SovereignSignedViaLocation<LocationToAccountId, RuntimeOrigin>,
	// Native converter for Relay-chain (Parent) location; will converts to a `Relay` origin when
	// recognised.
	RelayChainAsNative<RelayChainOrigin, RuntimeOrigin>,
	// Native converter for sibling Parachains; will convert to a `SiblingPara` origin when
	// recognised.
	SiblingParachainAsNative<cumulus_pallet_xcm::Origin, RuntimeOrigin>,
	// Superuser converter for the Relay-chain (Parent) location. This will allow it to issue a
	// transaction from the Root origin.
	ParentAsSuperuser<RuntimeOrigin>,
	// Native signed account converter; this just converts an `AccountId32` origin into a normal
	// `RuntimeOrigin::Signed` origin of the same 32-byte value.
	SignedAccountId32AsNative<RococoNetwork, RuntimeOrigin>,
	// Xcm origins can be represented natively under the Xcm pallet's Xcm origin.
	XcmPassthrough<RuntimeOrigin>,
);

parameter_types! {
	// One XCM operation is 1_000_000_000 weight - almost certainly a conservative estimate.
	pub UnitWeightCost: u64 = 1_000_000_000;
	// One ROC buys 1 second of weight.
	pub const WeightPrice: (MultiLocation, u128) = (MultiLocation::parent(), ROC);
	pub const MaxInstructions: u32 = 100;
}

match_types! {
	pub type ParentOrParentsUnitPlurality: impl Contains<MultiLocation> = {
		MultiLocation { parents: 1, interior: Here } |
		MultiLocation { parents: 1, interior: X1(Plurality { id: BodyId::Unit, .. }) }
	};
	pub type Statemint: impl Contains<MultiLocation> = {
		MultiLocation { parents: 1, interior: X1(Parachain(1000)) }
	};
}

pub type Barrier = (
	TakeWeightCredit,
	AllowTopLevelPaidExecutionFrom<Everything>,
	AllowUnpaidExecutionFrom<ParentOrParentsUnitPlurality>,
	// ^^^ Parent & its unit plurality gets free execution
	AllowUnpaidExecutionFrom<Statemint>,
	// Expected responses are OK.
	AllowKnownQueryResponses<PolkadotXcm>,
	// Subscriptions for version tracking are OK.
	AllowSubscriptionsFrom<Everything>,
);

parameter_types! {
	pub MaxAssetsIntoHolding: u32 = 64;
	pub StatemintLocation: MultiLocation = MultiLocation::new(1, X1(Parachain(1000)));
	// ALWAYS ensure that the index in PalletInstance stays up-to-date with
	// Statemint's Assets pallet index
	pub StatemintAssetsPalletLocation: MultiLocation =
		MultiLocation::new(1, X2(Parachain(1000), PalletInstance(50)));
}

pub type Reserves = (NativeAsset, AssetsFrom<StatemintLocation>);

pub struct XcmConfig;
<<<<<<< HEAD
impl xcm_executor::Config for XcmConfig {
	type Call = Call;
=======
impl Config for XcmConfig {
	type RuntimeCall = RuntimeCall;
>>>>>>> 50f3eb2e
	type XcmSender = XcmRouter;
	// How to withdraw and deposit an asset.
	type AssetTransactor = AssetTransactors;
	type OriginConverter = XcmOriginToTransactDispatchOrigin;
	type IsReserve = Reserves;
	type IsTeleporter = NativeAsset; // <- should be enough to allow teleportation of ROC
	type UniversalLocation = UniversalLocation;
	type Barrier = Barrier;
	type Weigher = FixedWeightBounds<UnitWeightCost, RuntimeCall, MaxInstructions>;
	type Trader = UsingComponents<IdentityFee<Balance>, RocLocation, AccountId, Balances, ()>;
	type ResponseHandler = PolkadotXcm;
	type AssetTrap = PolkadotXcm;
	type AssetClaims = PolkadotXcm;
	type SubscriptionService = PolkadotXcm;
	type PalletInstancesInfo = ();
	type MaxAssetsIntoHolding = MaxAssetsIntoHolding;
	type AssetLocker = ();
	type AssetExchanger = ();
	type FeeManager = ();
	type MessageExporter = ();
	type UniversalAliases = Nothing;
	type CallDispatcher = Call;
}

/// Local origins on this chain are allowed to dispatch XCM sends/executions.
pub type LocalOriginToLocation = SignedToAccountId32<RuntimeOrigin, AccountId, RococoNetwork>;

/// The means for routing XCM messages which are not for local execution into the right message
/// queues.
pub type XcmRouter = (
	// Two routers - use UMP to communicate with the relay chain:
	cumulus_primitives_utility::ParentAsUmp<ParachainSystem, (), ()>,
	// ..and XCMP to communicate with the sibling chains.
	XcmpQueue,
);

impl pallet_xcm::Config for Runtime {
	type RuntimeEvent = RuntimeEvent;
	type SendXcmOrigin = EnsureXcmOrigin<RuntimeOrigin, LocalOriginToLocation>;
	type XcmRouter = XcmRouter;
	type ExecuteXcmOrigin = EnsureXcmOrigin<RuntimeOrigin, LocalOriginToLocation>;
	type XcmExecuteFilter = Everything;
	type XcmExecutor = XcmExecutor<XcmConfig>;
	type XcmTeleportFilter = Everything;
<<<<<<< HEAD
	type XcmReserveTransferFilter = Nothing;
	type Weigher = FixedWeightBounds<UnitWeightCost, Call, MaxInstructions>;
	type UniversalLocation = UniversalLocation;
	type Origin = Origin;
	type Call = Call;
=======
	type XcmReserveTransferFilter = frame_support::traits::Nothing;
	type Weigher = FixedWeightBounds<UnitWeightCost, RuntimeCall, MaxInstructions>;
	type LocationInverter = LocationInverter<Ancestry>;
	type RuntimeOrigin = RuntimeOrigin;
	type RuntimeCall = RuntimeCall;
>>>>>>> 50f3eb2e
	const VERSION_DISCOVERY_QUEUE_SIZE: u32 = 100;
	type AdvertisedXcmVersion = pallet_xcm::CurrentXcmVersion;
	type Currency = Balances;
	type CurrencyMatcher = ();
	type TrustedLockers = ();
	type SovereignAccountOf = LocationToAccountId;
	type MaxLockers = ConstU32<8>;
}

impl cumulus_pallet_xcm::Config for Runtime {
	type RuntimeEvent = RuntimeEvent;
	type XcmExecutor = XcmExecutor<XcmConfig>;
}

impl cumulus_pallet_xcmp_queue::Config for Runtime {
	type RuntimeEvent = RuntimeEvent;
	type XcmExecutor = XcmExecutor<XcmConfig>;
	type ChannelInfo = ParachainSystem;
	type VersionWrapper = ();
	type ExecuteOverweightOrigin = EnsureRoot<AccountId>;
	type ControllerOrigin = EnsureRoot<AccountId>;
	type ControllerOriginConverter = XcmOriginToTransactDispatchOrigin;
	type WeightInfo = cumulus_pallet_xcmp_queue::weights::SubstrateWeight<Runtime>;
	type PriceForSiblingDelivery = ();
}

impl cumulus_pallet_dmp_queue::Config for Runtime {
	type RuntimeEvent = RuntimeEvent;
	type XcmExecutor = XcmExecutor<XcmConfig>;
	type ExecuteOverweightOrigin = frame_system::EnsureRoot<AccountId>;
}

impl cumulus_ping::Config for Runtime {
	type RuntimeEvent = RuntimeEvent;
	type RuntimeOrigin = RuntimeOrigin;
	type RuntimeCall = RuntimeCall;
	type XcmSender = XcmRouter;
}

parameter_types! {
	pub const AssetDeposit: Balance = 1 * ROC;
	pub const AssetAccountDeposit: Balance = 1 * ROC;
	pub const ApprovalDeposit: Balance = 100 * MILLIROC;
	pub const AssetsStringLimit: u32 = 50;
	pub const MetadataDepositBase: Balance = 1 * ROC;
	pub const MetadataDepositPerByte: Balance = 10 * MILLIROC;
	pub const UnitBody: BodyId = BodyId::Unit;
	pub const MaxAuthorities: u32 = 100_000;
}

/// A majority of the Unit body from Rococo over XCM is our required administration origin.
pub type AdminOrigin =
	EitherOfDiverse<EnsureRoot<AccountId>, EnsureXcm<IsMajorityOfBody<RocLocation, UnitBody>>>;

impl pallet_assets::Config for Runtime {
	type RuntimeEvent = RuntimeEvent;
	type Balance = u64;
	type AssetId = AssetId;
	type Currency = Balances;
	type ForceOrigin = AdminOrigin;
	type AssetDeposit = AssetDeposit;
	type MetadataDepositBase = MetadataDepositBase;
	type MetadataDepositPerByte = MetadataDepositPerByte;
	type ApprovalDeposit = ApprovalDeposit;
	type StringLimit = AssetsStringLimit;
	type Freezer = ();
	type Extra = ();
	type WeightInfo = pallet_assets::weights::SubstrateWeight<Runtime>;
	type AssetAccountDeposit = AssetAccountDeposit;
}

impl pallet_aura::Config for Runtime {
	type AuthorityId = AuraId;
	type DisabledValidators = ();
	type MaxAuthorities = MaxAuthorities;
}

construct_runtime! {
	pub enum Runtime where
		Block = Block,
		NodeBlock = generic::Block<Header, sp_runtime::OpaqueExtrinsic>,
		UncheckedExtrinsic = UncheckedExtrinsic,
	{
		System: frame_system::{Pallet, Call, Storage, Config, Event<T>},
		Timestamp: pallet_timestamp::{Pallet, Call, Storage, Inherent},
		Sudo: pallet_sudo::{Pallet, Call, Storage, Config<T>, Event<T>},
		TransactionPayment: pallet_transaction_payment::{Pallet, Storage, Event<T>},

		ParachainSystem: cumulus_pallet_parachain_system::{
			Pallet, Call, Config, Storage, Inherent, Event<T>, ValidateUnsigned,
		} = 20,
		ParachainInfo: parachain_info::{Pallet, Storage, Config} = 21,

		Balances: pallet_balances::{Pallet, Call, Storage, Config<T>, Event<T>} = 30,
		Assets: pallet_assets::{Pallet, Call, Storage, Event<T>} = 31,

		Aura: pallet_aura::{Pallet, Config<T>},
		AuraExt: cumulus_pallet_aura_ext::{Pallet, Config},

		// XCM helpers.
		XcmpQueue: cumulus_pallet_xcmp_queue::{Pallet, Call, Storage, Event<T>} = 50,
		PolkadotXcm: pallet_xcm::{Pallet, Call, Event<T>, Origin, Config} = 51,
		CumulusXcm: cumulus_pallet_xcm::{Pallet, Call, Event<T>, Origin} = 52,
		DmpQueue: cumulus_pallet_dmp_queue::{Pallet, Call, Storage, Event<T>} = 53,

		Spambot: cumulus_ping::{Pallet, Call, Storage, Event<T>} = 99,
	}
}

/// Balance of an account.
pub type Balance = u128;
/// Index of a transaction in the chain.
pub type Index = u32;
/// A hash of some data used by the chain.
pub type Hash = sp_core::H256;
/// An index to a block.
pub type BlockNumber = u32;
/// The address format for describing accounts.
pub type Address = sp_runtime::MultiAddress<AccountId, ()>;
/// Block header type as expected by this runtime.
pub type Header = generic::Header<BlockNumber, BlakeTwo256>;
/// Block type as expected by this runtime.
pub type Block = generic::Block<Header, UncheckedExtrinsic>;
/// A Block signed with a Justification
pub type SignedBlock = generic::SignedBlock<Block>;
/// BlockId type as expected by this runtime.
pub type BlockId = generic::BlockId<Block>;
/// The SignedExtension to the basic transaction logic.
pub type SignedExtra = (
	frame_system::CheckNonZeroSender<Runtime>,
	frame_system::CheckSpecVersion<Runtime>,
	frame_system::CheckTxVersion<Runtime>,
	frame_system::CheckGenesis<Runtime>,
	frame_system::CheckEra<Runtime>,
	frame_system::CheckNonce<Runtime>,
	frame_system::CheckWeight<Runtime>,
	pallet_transaction_payment::ChargeTransactionPayment<Runtime>,
);
/// Unchecked extrinsic type as expected by this runtime.
pub type UncheckedExtrinsic =
	generic::UncheckedExtrinsic<Address, RuntimeCall, Signature, SignedExtra>;
/// Extrinsic type that has already been checked.
pub type CheckedExtrinsic = generic::CheckedExtrinsic<AccountId, RuntimeCall, SignedExtra>;
/// Executive: handles dispatch to the various modules.
pub type Executive = frame_executive::Executive<
	Runtime,
	Block,
	frame_system::ChainContext<Runtime>,
	Runtime,
	AllPalletsWithSystem,
	RemoveCollectiveFlip,
>;

pub struct RemoveCollectiveFlip;
impl frame_support::traits::OnRuntimeUpgrade for RemoveCollectiveFlip {
	fn on_runtime_upgrade() -> Weight {
		use frame_support::storage::migration;
		// Remove the storage value `RandomMaterial` from removed pallet `RandomnessCollectiveFlip`
		#[allow(deprecated)]
		migration::remove_storage_prefix(b"RandomnessCollectiveFlip", b"RandomMaterial", b"");
		<Runtime as frame_system::Config>::DbWeight::get().writes(1)
	}
}

impl_runtime_apis! {
	impl sp_api::Core<Block> for Runtime {
		fn version() -> RuntimeVersion {
			VERSION
		}

		fn execute_block(block: Block) {
			Executive::execute_block(block);
		}

		fn initialize_block(header: &<Block as BlockT>::Header) {
			Executive::initialize_block(header)
		}
	}

	impl sp_api::Metadata<Block> for Runtime {
		fn metadata() -> OpaqueMetadata {
			OpaqueMetadata::new(Runtime::metadata().into())
		}
	}

	impl sp_block_builder::BlockBuilder<Block> for Runtime {
		fn apply_extrinsic(
			extrinsic: <Block as BlockT>::Extrinsic,
		) -> ApplyExtrinsicResult {
			Executive::apply_extrinsic(extrinsic)
		}

		fn finalize_block() -> <Block as BlockT>::Header {
			Executive::finalize_block()
		}

		fn inherent_extrinsics(data: sp_inherents::InherentData) -> Vec<<Block as BlockT>::Extrinsic> {
			data.create_extrinsics()
		}

		fn check_inherents(block: Block, data: sp_inherents::InherentData) -> sp_inherents::CheckInherentsResult {
			data.check_extrinsics(&block)
		}
	}

	impl sp_transaction_pool::runtime_api::TaggedTransactionQueue<Block> for Runtime {
		fn validate_transaction(
			source: TransactionSource,
			tx: <Block as BlockT>::Extrinsic,
			block_hash: <Block as BlockT>::Hash,
		) -> TransactionValidity {
			Executive::validate_transaction(source, tx, block_hash)
		}
	}

	impl sp_offchain::OffchainWorkerApi<Block> for Runtime {
		fn offchain_worker(header: &<Block as BlockT>::Header) {
			Executive::offchain_worker(header)
		}
	}

	impl sp_session::SessionKeys<Block> for Runtime {
		fn decode_session_keys(
			encoded: Vec<u8>,
		) -> Option<Vec<(Vec<u8>, sp_core::crypto::KeyTypeId)>> {
			SessionKeys::decode_into_raw_public_keys(&encoded)
		}

		fn generate_session_keys(seed: Option<Vec<u8>>) -> Vec<u8> {
			SessionKeys::generate(seed)
		}
	}

	impl sp_consensus_aura::AuraApi<Block, AuraId> for Runtime {
		fn slot_duration() -> sp_consensus_aura::SlotDuration {
			sp_consensus_aura::SlotDuration::from_millis(Aura::slot_duration())
		}

		fn authorities() -> Vec<AuraId> {
			Aura::authorities().into_inner()
		}
	}

	impl frame_system_rpc_runtime_api::AccountNonceApi<Block, AccountId, Index> for Runtime {
		fn account_nonce(account: AccountId) -> Index {
			System::account_nonce(account)
		}
	}

	impl pallet_transaction_payment_rpc_runtime_api::TransactionPaymentApi<Block, Balance> for Runtime {
		fn query_info(
			uxt: <Block as BlockT>::Extrinsic,
			len: u32,
		) -> pallet_transaction_payment_rpc_runtime_api::RuntimeDispatchInfo<Balance> {
			TransactionPayment::query_info(uxt, len)
		}
		fn query_fee_details(
			uxt: <Block as BlockT>::Extrinsic,
			len: u32,
		) -> pallet_transaction_payment::FeeDetails<Balance> {
			TransactionPayment::query_fee_details(uxt, len)
		}
	}

	impl pallet_transaction_payment_rpc_runtime_api::TransactionPaymentCallApi<Block, Balance, RuntimeCall>
		for Runtime
	{
		fn query_call_info(
			call: RuntimeCall,
			len: u32,
		) -> pallet_transaction_payment::RuntimeDispatchInfo<Balance> {
			TransactionPayment::query_call_info(call, len)
		}
		fn query_call_fee_details(
			call: RuntimeCall,
			len: u32,
		) -> pallet_transaction_payment::FeeDetails<Balance> {
			TransactionPayment::query_call_fee_details(call, len)
		}
	}

	impl cumulus_primitives_core::CollectCollationInfo<Block> for Runtime {
		fn collect_collation_info(header: &<Block as BlockT>::Header) -> cumulus_primitives_core::CollationInfo {
			ParachainSystem::collect_collation_info(header)
		}
	}
}

struct CheckInherents;

impl cumulus_pallet_parachain_system::CheckInherents<Block> for CheckInherents {
	fn check_inherents(
		block: &Block,
		relay_state_proof: &cumulus_pallet_parachain_system::RelayChainStateProof,
	) -> sp_inherents::CheckInherentsResult {
		let relay_chain_slot = relay_state_proof
			.read_slot()
			.expect("Could not read the relay chain slot from the proof");

		let inherent_data =
			cumulus_primitives_timestamp::InherentDataProvider::from_relay_chain_slot_and_duration(
				relay_chain_slot,
				sp_std::time::Duration::from_secs(6),
			)
			.create_inherent_data()
			.expect("Could not create the timestamp inherent data");

		inherent_data.check_extrinsics(block)
	}
}

cumulus_pallet_parachain_system::register_validate_block! {
	Runtime = Runtime,
	BlockExecutor = cumulus_pallet_aura_ext::BlockExecutor::<Runtime, Executive>,
	CheckInherents = CheckInherents,
}<|MERGE_RESOLUTION|>--- conflicted
+++ resolved
@@ -280,13 +280,8 @@
 parameter_types! {
 	pub const RocLocation: MultiLocation = MultiLocation::parent();
 	pub const RococoNetwork: NetworkId = NetworkId::Polkadot;
-<<<<<<< HEAD
-	pub RelayChainOrigin: Origin = cumulus_pallet_xcm::Origin::Relay.into();
+	pub RelayChainOrigin: RuntimeOrigin = cumulus_pallet_xcm::Origin::Relay.into();
 	pub UniversalLocation: InteriorMultiLocation = X1(Parachain(ParachainInfo::parachain_id().into()));
-=======
-	pub RelayChainOrigin: RuntimeOrigin = cumulus_pallet_xcm::Origin::Relay.into();
-	pub Ancestry: MultiLocation = Parachain(ParachainInfo::parachain_id().into()).into();
->>>>>>> 50f3eb2e
 	pub CheckingAccount: AccountId = PolkadotXcm::check_account();
 }
 
@@ -406,13 +401,8 @@
 pub type Reserves = (NativeAsset, AssetsFrom<StatemintLocation>);
 
 pub struct XcmConfig;
-<<<<<<< HEAD
 impl xcm_executor::Config for XcmConfig {
-	type Call = Call;
-=======
-impl Config for XcmConfig {
 	type RuntimeCall = RuntimeCall;
->>>>>>> 50f3eb2e
 	type XcmSender = XcmRouter;
 	// How to withdraw and deposit an asset.
 	type AssetTransactor = AssetTransactors;
@@ -457,19 +447,11 @@
 	type XcmExecuteFilter = Everything;
 	type XcmExecutor = XcmExecutor<XcmConfig>;
 	type XcmTeleportFilter = Everything;
-<<<<<<< HEAD
 	type XcmReserveTransferFilter = Nothing;
-	type Weigher = FixedWeightBounds<UnitWeightCost, Call, MaxInstructions>;
+	type Weigher = FixedWeightBounds<UnitWeightCost, RuntimeCall, MaxInstructions>;
 	type UniversalLocation = UniversalLocation;
-	type Origin = Origin;
-	type Call = Call;
-=======
-	type XcmReserveTransferFilter = frame_support::traits::Nothing;
-	type Weigher = FixedWeightBounds<UnitWeightCost, RuntimeCall, MaxInstructions>;
-	type LocationInverter = LocationInverter<Ancestry>;
 	type RuntimeOrigin = RuntimeOrigin;
 	type RuntimeCall = RuntimeCall;
->>>>>>> 50f3eb2e
 	const VERSION_DISCOVERY_QUEUE_SIZE: u32 = 100;
 	type AdvertisedXcmVersion = pallet_xcm::CurrentXcmVersion;
 	type Currency = Balances;
