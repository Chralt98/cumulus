[package]
name = "cumulus-network"
version = "0.1.0"
authors = ["Parity Technologies <admin@parity.io>"]
description = "Cumulus-specific networking protocol"
edition = "2018"

[dependencies]
# Substrate deps
sp-blockchain = { git = "https://github.com/paritytech/substrate", branch = "rococo-v1" }
sp-consensus = { git = "https://github.com/paritytech/substrate", branch = "rococo-v1" }
sp-runtime = { git = "https://github.com/paritytech/substrate", branch = "rococo-v1" }
sp-api = { git = "https://github.com/paritytech/substrate", branch = "rococo-v1" }
sp-core = { git = "https://github.com/paritytech/substrate", branch = "rococo-v1" }
sc-client-api = { git = "https://github.com/paritytech/substrate", branch = "rococo-v1" }

# Polkadot deps
<<<<<<< HEAD
polkadot-primitives = { git = "https://github.com/paritytech/polkadot", branch = "rococo-v1" }
polkadot-statement-table = { git = "https://github.com/paritytech/polkadot", branch = "rococo-v1" }
polkadot-overseer = { git = "https://github.com/paritytech/polkadot", branch = "rococo-v1" }
polkadot-node-primitives = { git = "https://github.com/paritytech/polkadot", branch = "rococo-v1" }
polkadot-node-subsystem = { git = "https://github.com/paritytech/polkadot", branch = "rococo-v1" }
polkadot-service = { git = "https://github.com/paritytech/polkadot", branch = "rococo-v1" }
=======
polkadot-primitives = { git = "https://github.com/paritytech/polkadot", branch = "master" }
polkadot-statement-table = { git = "https://github.com/paritytech/polkadot", branch = "master" }
polkadot-overseer = { git = "https://github.com/paritytech/polkadot", branch = "master" }
polkadot-node-primitives = { git = "https://github.com/paritytech/polkadot", branch = "master" }
polkadot-node-subsystem = { git = "https://github.com/paritytech/polkadot", branch = "master" }
polkadot-service = { git = "https://github.com/paritytech/polkadot", branch = "master" }
polkadot-parachain = { git = "https://github.com/paritytech/polkadot", branch = "master" }
>>>>>>> 57b5ec40

# Cumulus deps
cumulus-primitives = { path = "../primitives" }

# other deps
codec = { package = "parity-scale-codec", version = "1.3.0", features = [ "derive" ] }
futures = { version = "0.3.1", features = ["compat"] }
futures-timer = "3.0.2"
log = "0.4.13"
parking_lot = "0.10.2"
derive_more = "0.99.2"

[dev-dependencies]
# Cumulus deps
cumulus-test-service = { path = "../test/service" }

# Polkadot deps
polkadot-test-client = { git = "https://github.com/paritytech/polkadot", branch = "rococo-v1" }

# substrate deps
sc-client-api = { git = "https://github.com/paritytech/substrate", branch = "rococo-v1" }
sp-core = { git = "https://github.com/paritytech/substrate", branch = "rococo-v1" }
sp-keyring = { git = "https://github.com/paritytech/substrate", branch = "rococo-v1" }
sp-keystore = { git = "https://github.com/paritytech/substrate", branch = "rococo-v1" }
sp-consensus = { git = "https://github.com/paritytech/substrate", branch = "rococo-v1" }<|MERGE_RESOLUTION|>--- conflicted
+++ resolved
@@ -15,22 +15,13 @@
 sc-client-api = { git = "https://github.com/paritytech/substrate", branch = "rococo-v1" }
 
 # Polkadot deps
-<<<<<<< HEAD
 polkadot-primitives = { git = "https://github.com/paritytech/polkadot", branch = "rococo-v1" }
 polkadot-statement-table = { git = "https://github.com/paritytech/polkadot", branch = "rococo-v1" }
 polkadot-overseer = { git = "https://github.com/paritytech/polkadot", branch = "rococo-v1" }
 polkadot-node-primitives = { git = "https://github.com/paritytech/polkadot", branch = "rococo-v1" }
 polkadot-node-subsystem = { git = "https://github.com/paritytech/polkadot", branch = "rococo-v1" }
 polkadot-service = { git = "https://github.com/paritytech/polkadot", branch = "rococo-v1" }
-=======
-polkadot-primitives = { git = "https://github.com/paritytech/polkadot", branch = "master" }
-polkadot-statement-table = { git = "https://github.com/paritytech/polkadot", branch = "master" }
-polkadot-overseer = { git = "https://github.com/paritytech/polkadot", branch = "master" }
-polkadot-node-primitives = { git = "https://github.com/paritytech/polkadot", branch = "master" }
-polkadot-node-subsystem = { git = "https://github.com/paritytech/polkadot", branch = "master" }
-polkadot-service = { git = "https://github.com/paritytech/polkadot", branch = "master" }
-polkadot-parachain = { git = "https://github.com/paritytech/polkadot", branch = "master" }
->>>>>>> 57b5ec40
+polkadot-parachain = { git = "https://github.com/paritytech/polkadot", branch = "rococo-v1" }
 
 # Cumulus deps
 cumulus-primitives = { path = "../primitives" }
