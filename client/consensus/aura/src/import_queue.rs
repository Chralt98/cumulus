// Copyright 2021 Parity Technologies (UK) Ltd.
// This file is part of Cumulus.

// Cumulus is free software: you can redistribute it and/or modify
// it under the terms of the GNU General Public License as published by
// the Free Software Foundation, either version 3 of the License, or
// (at your option) any later version.

// Cumulus is distributed in the hope that it will be useful,
// but WITHOUT ANY WARRANTY; without even the implied warranty of
// MERCHANTABILITY or FITNESS FOR A PARTICULAR PURPOSE.  See the
// GNU General Public License for more details.

// You should have received a copy of the GNU General Public License
// along with Cumulus.  If not, see <http://www.gnu.org/licenses/>.

//! Parachain specific wrapper for the AuRa import queue.

use codec::Codec;
use cumulus_client_consensus_common::ParachainBlockImport;
use sc_client_api::{backend::AuxStore, Backend, BlockOf, UsageProvider};
use sc_consensus::{import_queue::DefaultImportQueue, BlockImport};
use sc_consensus_aura::AuraVerifier;
use sc_consensus_slots::InherentDataProviderExt;
use sc_telemetry::TelemetryHandle;
use sp_api::{ApiExt, ProvideRuntimeApi};
use sp_block_builder::BlockBuilder as BlockBuilderApi;
use sp_blockchain::HeaderBackend;
use sp_consensus::Error as ConsensusError;
use sp_consensus_aura::AuraApi;
use sp_core::crypto::Pair;
use sp_inherents::CreateInherentDataProviders;
use sp_runtime::traits::Block as BlockT;
use std::{fmt::Debug, hash::Hash, sync::Arc};
use substrate_prometheus_endpoint::Registry;

/// Parameters of [`import_queue`].
<<<<<<< HEAD
pub struct ImportQueueParams<'a, I, C, CIDP, S, CAW, BE> {
=======
pub struct ImportQueueParams<'a, I, C, CIDP, S> {
>>>>>>> 0313a371
	/// The block import to use.
	pub block_import: I,
	/// The client to interact with the chain.
	pub client: Arc<C>,
	/// The inherent data providers, to create the inherent data.
	pub create_inherent_data_providers: CIDP,
	/// The spawner to spawn background tasks.
	pub spawner: &'a S,
	/// The prometheus registry.
	pub registry: Option<&'a Registry>,
	/// The telemetry handle.
	pub telemetry: Option<TelemetryHandle>,
	/// The backend.
	pub backend: Arc<BE>,
}

/// Start an import queue for the Aura consensus algorithm.
<<<<<<< HEAD
pub fn import_queue<'a, P, Block, I, C, S, CAW, CIDP, BE>(
=======
pub fn import_queue<'a, P, Block, I, C, S, CIDP>(
>>>>>>> 0313a371
	ImportQueueParams {
		block_import,
		client,
		create_inherent_data_providers,
		spawner,
		registry,
		telemetry,
<<<<<<< HEAD
		backend,
	}: ImportQueueParams<'a, I, C, CIDP, S, CAW, BE>,
=======
	}: ImportQueueParams<'a, I, C, CIDP, S>,
>>>>>>> 0313a371
) -> Result<DefaultImportQueue<Block, C>, sp_consensus::Error>
where
	Block: BlockT,
	C::Api: BlockBuilderApi<Block> + AuraApi<Block, P::Public> + ApiExt<Block>,
	C: 'static
		+ ProvideRuntimeApi<Block>
		+ BlockOf
		+ Send
		+ Sync
		+ AuxStore
		+ UsageProvider<Block>
		+ HeaderBackend<Block>,
	I: BlockImport<Block, Error = ConsensusError, Transaction = sp_api::TransactionFor<C, Block>>
		+ Send
		+ Sync
		+ 'static,
	P: Pair + Send + Sync + 'static,
	P::Public: Clone + Eq + Send + Sync + Hash + Debug + Codec,
	P::Signature: Codec,
	S: sp_core::traits::SpawnEssentialNamed,
	CIDP: CreateInherentDataProviders<Block, ()> + Sync + Send + 'static,
	CIDP::InherentDataProviders: InherentDataProviderExt + Send + Sync,
	BE: Backend<Block> + 'static,
{
<<<<<<< HEAD
	sc_consensus_aura::import_queue::<P, _, _, _, _, _, _>(sc_consensus_aura::ImportQueueParams {
		block_import: ParachainBlockImport::new(block_import, backend),
=======
	sc_consensus_aura::import_queue::<P, _, _, _, _, _>(sc_consensus_aura::ImportQueueParams {
		block_import: cumulus_client_consensus_common::ParachainBlockImport::new(block_import),
>>>>>>> 0313a371
		justification_import: None,
		client,
		create_inherent_data_providers,
		spawner,
		registry,
		check_for_equivocation: sc_consensus_aura::CheckForEquivocation::No,
		telemetry,
	})
}

/// Parameters of [`build_verifier`].
pub struct BuildVerifierParams<C, CIDP> {
	/// The client to interact with the chain.
	pub client: Arc<C>,
	/// The inherent data providers, to create the inherent data.
	pub create_inherent_data_providers: CIDP,
	/// The telemetry handle.
	pub telemetry: Option<TelemetryHandle>,
}

/// Build the [`AuraVerifier`].
pub fn build_verifier<P, C, CIDP>(
	BuildVerifierParams { client, create_inherent_data_providers, telemetry }: BuildVerifierParams<
		C,
		CIDP,
	>,
) -> AuraVerifier<C, P, CIDP> {
	sc_consensus_aura::build_verifier(sc_consensus_aura::BuildVerifierParams {
		client,
		create_inherent_data_providers,
		telemetry,
		check_for_equivocation: sc_consensus_aura::CheckForEquivocation::No,
	})
}<|MERGE_RESOLUTION|>--- conflicted
+++ resolved
@@ -35,11 +35,7 @@
 use substrate_prometheus_endpoint::Registry;
 
 /// Parameters of [`import_queue`].
-<<<<<<< HEAD
-pub struct ImportQueueParams<'a, I, C, CIDP, S, CAW, BE> {
-=======
-pub struct ImportQueueParams<'a, I, C, CIDP, S> {
->>>>>>> 0313a371
+pub struct ImportQueueParams<'a, I, C, CIDP, S, BE> {
 	/// The block import to use.
 	pub block_import: I,
 	/// The client to interact with the chain.
@@ -57,11 +53,7 @@
 }
 
 /// Start an import queue for the Aura consensus algorithm.
-<<<<<<< HEAD
-pub fn import_queue<'a, P, Block, I, C, S, CAW, CIDP, BE>(
-=======
-pub fn import_queue<'a, P, Block, I, C, S, CIDP>(
->>>>>>> 0313a371
+pub fn import_queue<'a, P, Block, I, C, S, CIDP, BE>(
 	ImportQueueParams {
 		block_import,
 		client,
@@ -69,12 +61,8 @@
 		spawner,
 		registry,
 		telemetry,
-<<<<<<< HEAD
 		backend,
-	}: ImportQueueParams<'a, I, C, CIDP, S, CAW, BE>,
-=======
-	}: ImportQueueParams<'a, I, C, CIDP, S>,
->>>>>>> 0313a371
+	}: ImportQueueParams<'a, I, C, CIDP, S, BE>,
 ) -> Result<DefaultImportQueue<Block, C>, sp_consensus::Error>
 where
 	Block: BlockT,
@@ -99,13 +87,8 @@
 	CIDP::InherentDataProviders: InherentDataProviderExt + Send + Sync,
 	BE: Backend<Block> + 'static,
 {
-<<<<<<< HEAD
-	sc_consensus_aura::import_queue::<P, _, _, _, _, _, _>(sc_consensus_aura::ImportQueueParams {
+	sc_consensus_aura::import_queue::<P, _, _, _, _, _>(sc_consensus_aura::ImportQueueParams {
 		block_import: ParachainBlockImport::new(block_import, backend),
-=======
-	sc_consensus_aura::import_queue::<P, _, _, _, _, _>(sc_consensus_aura::ImportQueueParams {
-		block_import: cumulus_client_consensus_common::ParachainBlockImport::new(block_import),
->>>>>>> 0313a371
 		justification_import: None,
 		client,
 		create_inherent_data_providers,
