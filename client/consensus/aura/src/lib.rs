--- conflicted
+++ resolved
@@ -24,12 +24,12 @@
 
 use codec::{Decode, Encode};
 use cumulus_client_consensus_common::{
-	ParachainBlockImport, ParachainCandidate, ParachainConsensus,
+	ParachainBlockImportMarker, ParachainCandidate, ParachainConsensus,
 };
 use cumulus_primitives_core::{relay_chain::v2::Hash as PHash, PersistedValidationData};
 
 use futures::lock::Mutex;
-use sc_client_api::{backend::AuxStore, Backend, BlockOf};
+use sc_client_api::{backend::AuxStore, BlockOf};
 use sc_consensus::BlockImport;
 use sc_consensus_slots::{BackoffAuthoringBlocksStrategy, SimpleSlotWorker, SlotInfo};
 use sc_telemetry::TelemetryHandle;
@@ -75,7 +75,7 @@
 pub struct BuildAuraConsensusParams<PF, BI, CIDP, Client, BS, SO> {
 	pub proposer_factory: PF,
 	pub create_inherent_data_providers: CIDP,
-	pub block_import: ParachainBlockImport<BI>,
+	pub block_import: BI,
 	pub para_client: Arc<Client>,
 	pub backoff_authoring_blocks: Option<BS>,
 	pub sync_oracle: SO,
@@ -94,7 +94,7 @@
 	CIDP::InherentDataProviders: InherentDataProviderExt,
 {
 	/// Create a new boxed instance of AURA consensus.
-	pub fn build<P, Client, BI, SO, PF, BS, Error, BE>(
+	pub fn build<P, Client, BI, SO, PF, BS, Error>(
 		BuildAuraConsensusParams {
 			proposer_factory,
 			create_inherent_data_providers,
@@ -108,14 +108,17 @@
 			telemetry,
 			block_proposal_slot_portion,
 			max_block_proposal_slot_portion,
-			backend,
-		}: BuildAuraConsensusParams<PF, BI, CIDP, Client, BS, SO, BE>,
+		}: BuildAuraConsensusParams<PF, BI, CIDP, Client, BS, SO>,
 	) -> Box<dyn ParachainConsensus<B>>
 	where
 		Client:
 			ProvideRuntimeApi<B> + BlockOf + AuxStore + HeaderBackend<B> + Send + Sync + 'static,
 		Client::Api: AuraApi<B, P::Public>,
-		BI: BlockImport<B, Transaction = sp_api::TransactionFor<Client, B>> + Send + Sync + 'static,
+		BI: BlockImport<B, Transaction = sp_api::TransactionFor<Client, B>>
+			+ ParachainBlockImportMarker
+			+ Send
+			+ Sync
+			+ 'static,
 		SO: SyncOracle + Send + Sync + Clone + 'static,
 		BS: BackoffAuthoringBlocksStrategy<NumberFor<B>> + Send + Sync + 'static,
 		PF: Environment<B, Error = Error> + Send + Sync + 'static,
@@ -130,16 +133,11 @@
 		P: Pair + Send + Sync,
 		P::Public: AppPublic + Hash + Member + Encode + Decode,
 		P::Signature: TryFrom<Vec<u8>> + Hash + Member + Encode + Decode,
-		BE: Backend<B> + 'static,
 	{
 		let worker = sc_consensus_aura::build_aura_worker::<P, _, _, _, _, _, _, _, _>(
 			BuildAuraWorkerParams {
 				client: para_client,
-<<<<<<< HEAD
-				block_import: ParachainBlockImport::new(block_import, backend),
-=======
 				block_import,
->>>>>>> 3d257b77
 				justification_sync_link: (),
 				proposer_factory,
 				sync_oracle,
@@ -237,24 +235,4 @@
 
 		Some(ParachainCandidate { block: res.block, proof: res.storage_proof })
 	}
-<<<<<<< HEAD
-}
-
-/// Parameters of [`AuraConsensus::build`].
-pub struct BuildAuraConsensusParams<PF, BI, CIDP, Client, BS, SO, BE> {
-	pub proposer_factory: PF,
-	pub create_inherent_data_providers: CIDP,
-	pub block_import: BI,
-	pub para_client: Arc<Client>,
-	pub backoff_authoring_blocks: Option<BS>,
-	pub sync_oracle: SO,
-	pub keystore: SyncCryptoStorePtr,
-	pub force_authoring: bool,
-	pub slot_duration: SlotDuration,
-	pub telemetry: Option<TelemetryHandle>,
-	pub block_proposal_slot_portion: SlotProportion,
-	pub max_block_proposal_slot_portion: Option<SlotProportion>,
-	pub backend: Arc<BE>,
-=======
->>>>>>> 3d257b77
 }