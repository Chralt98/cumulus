[package]
name = "cumulus-client-consensus-common"
description = "Cumulus specific common consensus implementations"
version = "0.1.0"
authors = ["Parity Technologies <admin@parity.io>"]
edition = "2021"

[dependencies]
async-trait = "0.1.57"
codec = { package = "parity-scale-codec", version = "3.0.0", features = [ "derive" ] }
dyn-clone = "1.0.9"
futures = "0.3.24"
<<<<<<< HEAD
tracing = "0.1.36"
log = "0.4.17"
=======
tracing = "0.1.37"
>>>>>>> e695dd90

# Substrate
sc-client-api = { git = "https://github.com/paritytech/substrate", branch = "master" }
sc-consensus = { git = "https://github.com/paritytech/substrate", branch = "master" }
sp-blockchain = { git = "https://github.com/paritytech/substrate", branch = "master" }
sp-consensus = { git = "https://github.com/paritytech/substrate", branch = "master" }
sp-runtime = { git = "https://github.com/paritytech/substrate", branch = "master" }
sp-trie = { git = "https://github.com/paritytech/substrate", branch = "master" }

# Polkadot
polkadot-primitives = { git = "https://github.com/paritytech/polkadot", branch = "master" }

# Cumulus
cumulus-relay-chain-interface = { path = "../../relay-chain-interface" }

[dev-dependencies]
futures-timer = "3.0.2"

# Substrate
sp-tracing = { git = "https://github.com/paritytech/substrate", branch = "master" }

# Cumulus
cumulus-test-client = { path = "../../../test/client" }<|MERGE_RESOLUTION|>--- conflicted
+++ resolved
@@ -10,12 +10,8 @@
 codec = { package = "parity-scale-codec", version = "3.0.0", features = [ "derive" ] }
 dyn-clone = "1.0.9"
 futures = "0.3.24"
-<<<<<<< HEAD
-tracing = "0.1.36"
 log = "0.4.17"
-=======
 tracing = "0.1.37"
->>>>>>> e695dd90
 
 # Substrate
 sc-client-api = { git = "https://github.com/paritytech/substrate", branch = "master" }
