--- conflicted
+++ resolved
@@ -6,16 +6,11 @@
 
 
 [dependencies]
-<<<<<<< HEAD
-polkadot-service = { git = "https://github.com/paritytech/polkadot", branch = "release-v0.9.28" }
-=======
-polkadot-service = { git = "https://github.com/arturgontijo/polkadot", branch = "trappist-xcm-v3" }
->>>>>>> c90b0597
+polkadot-service = { git = "https://github.com/bernardoaraujor/polkadot", branch = "v0.9.28-xcm-v3" }
 
 cumulus-primitives-core = { path = "../../primitives/core" }
 cumulus-relay-chain-interface = { path = "../relay-chain-interface" }
 
-<<<<<<< HEAD
 sp-core = { git = "https://github.com/paritytech/substrate", branch = "polkadot-v0.9.28" }
 sp-api = { git = "https://github.com/paritytech/substrate", branch = "polkadot-v0.9.28" }
 sp-runtime = { git = "https://github.com/paritytech/substrate", branch = "polkadot-v0.9.28" }
@@ -23,15 +18,6 @@
 sc-client-api = { git = "https://github.com/paritytech/substrate", branch = "polkadot-v0.9.28" }
 sp-storage = { git = "https://github.com/paritytech/substrate", branch = "polkadot-v0.9.28" }
 sc-rpc-api = { git = "https://github.com/paritytech/substrate", branch = "polkadot-v0.9.28" }
-=======
-sp-core = { git = "https://github.com/arturgontijo/substrate", branch = "master" }
-sp-api = { git = "https://github.com/arturgontijo/substrate", branch = "master" }
-sp-runtime = { git = "https://github.com/arturgontijo/substrate", branch = "master" }
-sp-state-machine = { git = "https://github.com/arturgontijo/substrate", branch = "master" }
-sc-client-api = { git = "https://github.com/arturgontijo/substrate", branch = "master" }
-sp-storage = { git = "https://github.com/arturgontijo/substrate", branch = "master" }
-sc-rpc-api = { git = "https://github.com/arturgontijo/substrate", branch = "master" }
->>>>>>> c90b0597
 tokio = { version = "1.19.2", features = ["sync"] }
 
 futures = "0.3.23"
