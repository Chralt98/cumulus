--- conflicted
+++ resolved
@@ -29,7 +29,6 @@
 parachains-common = { path = "../parachains/common" }
 
 # Substrate
-<<<<<<< HEAD
 frame-benchmarking = { git = "https://github.com/paritytech/substrate", branch = "polkadot-v0.9.28" }
 frame-benchmarking-cli = { git = "https://github.com/paritytech/substrate", branch = "polkadot-v0.9.28" }
 sp-runtime = { git = "https://github.com/paritytech/substrate", default-features = false, branch = "polkadot-v0.9.28" }
@@ -69,57 +68,11 @@
 pallet-contracts-rpc = { git = "https://github.com/paritytech/substrate", branch = "polkadot-v0.9.28" }
 
 # Polkadot
-polkadot-cli = { git = "https://github.com/paritytech/polkadot", branch = "release-v0.9.28" }
-polkadot-parachain = { git = "https://github.com/paritytech/polkadot", branch = "release-v0.9.28" }
-polkadot-primitives = { git = "https://github.com/paritytech/polkadot", branch = "release-v0.9.28" }
-polkadot-service = { git = "https://github.com/paritytech/polkadot", branch = "release-v0.9.28" }
-xcm = { git = "https://github.com/paritytech/polkadot", branch = "release-v0.9.28" }
-=======
-frame-benchmarking = { git = "https://github.com/arturgontijo/substrate", branch = "master" }
-frame-benchmarking-cli = { git = "https://github.com/arturgontijo/substrate", branch = "master" }
-sp-runtime = { git = "https://github.com/arturgontijo/substrate", default-features = false, branch = "master" }
-sp-io = { git = "https://github.com/arturgontijo/substrate", branch = "master" }
-sp-core = { git = "https://github.com/arturgontijo/substrate", branch = "master" }
-sp-inherents = { git = "https://github.com/arturgontijo/substrate", branch = "master" }
-sp-consensus = { git = "https://github.com/arturgontijo/substrate", branch = "master" }
-sp-session = { git = "https://github.com/arturgontijo/substrate", branch = "master" }
-sc-consensus = { git = "https://github.com/arturgontijo/substrate", branch = "master" }
-sc-cli = { git = "https://github.com/arturgontijo/substrate", branch = "master", features = ["wasmtime"] }
-sc-client-api = { git = "https://github.com/arturgontijo/substrate", branch = "master" }
-sc-executor = { git = "https://github.com/arturgontijo/substrate", branch = "master", features = ["wasmtime"] }
-sc-service = { git = "https://github.com/arturgontijo/substrate", branch = "master", features = ["wasmtime"] }
-sc-telemetry = { git = "https://github.com/arturgontijo/substrate", branch = "master" }
-sc-transaction-pool = { git = "https://github.com/arturgontijo/substrate", branch = "master" }
-sp-transaction-pool = { git = "https://github.com/arturgontijo/substrate", branch = "master" }
-sc-network = { git = "https://github.com/arturgontijo/substrate", branch = "master" }
-sc-network-common = { git = "https://github.com/arturgontijo/substrate", branch = "master" }
-sc-basic-authorship = { git = "https://github.com/arturgontijo/substrate", branch = "master" }
-sp-timestamp = { git = "https://github.com/arturgontijo/substrate", branch = "master" }
-sp-blockchain = { git = "https://github.com/arturgontijo/substrate", branch = "master" }
-sp-block-builder = { git = "https://github.com/arturgontijo/substrate", branch = "master" }
-sp-keystore = { git = "https://github.com/arturgontijo/substrate", branch = "master" }
-sc-chain-spec = { git = "https://github.com/arturgontijo/substrate", branch = "master" }
-sc-rpc = { git = "https://github.com/arturgontijo/substrate", branch = "master" }
-sc-tracing = { git = "https://github.com/arturgontijo/substrate", branch = "master" }
-sp-offchain = { git = "https://github.com/arturgontijo/substrate", branch = "master" }
-sp-api = { git = "https://github.com/arturgontijo/substrate", branch = "master" }
-sp-consensus-aura = { git = "https://github.com/arturgontijo/substrate", branch = "master" }
-sc-sysinfo = { git = "https://github.com/arturgontijo/substrate", branch = "master" }
-sp-serializer = { git = "https://github.com/arturgontijo/substrate", branch = "master" }
-substrate-prometheus-endpoint = { git = "https://github.com/arturgontijo/substrate", branch = "master" }
-try-runtime-cli = { git = "https://github.com/arturgontijo/substrate", branch = "master" }
-sc-transaction-pool-api = { git = "https://github.com/arturgontijo/substrate", branch = "master" }
-frame-rpc-system = { package = "substrate-frame-rpc-system", git = "https://github.com/arturgontijo/substrate", branch = "master" }
-pallet-transaction-payment-rpc = { git = "https://github.com/arturgontijo/substrate", branch = "master" }
-pallet-contracts-rpc = { git = "https://github.com/arturgontijo/substrate", branch = "master" }
-
-# Polkadot
-polkadot-cli = { git = "https://github.com/arturgontijo/polkadot", branch = "trappist-xcm-v3" }
-polkadot-parachain = { git = "https://github.com/arturgontijo/polkadot", branch = "trappist-xcm-v3" }
-polkadot-primitives = { git = "https://github.com/arturgontijo/polkadot", branch = "trappist-xcm-v3" }
-polkadot-service = { git = "https://github.com/arturgontijo/polkadot", branch = "trappist-xcm-v3" }
-xcm = { git = "https://github.com/arturgontijo/polkadot", branch = "trappist-xcm-v3" }
->>>>>>> c90b0597
+polkadot-cli = { git = "https://github.com/bernardoaraujor/polkadot", branch = "v0.9.28-xcm-v3" }
+polkadot-parachain = { git = "https://github.com/bernardoaraujor/polkadot", branch = "v0.9.28-xcm-v3" }
+polkadot-primitives = { git = "https://github.com/bernardoaraujor/polkadot", branch = "v0.9.28-xcm-v3" }
+polkadot-service = { git = "https://github.com/bernardoaraujor/polkadot", branch = "v0.9.28-xcm-v3" }
+xcm = { git = "https://github.com/bernardoaraujor/polkadot", branch = "v0.9.28-xcm-v3" }
 
 # Cumulus
 cumulus-client-cli = { path = "../client/cli" }
@@ -135,11 +88,7 @@
 cumulus-relay-chain-rpc-interface = { path = "../client/relay-chain-rpc-interface" }
 
 [build-dependencies]
-<<<<<<< HEAD
 substrate-build-script-utils = { git = "https://github.com/paritytech/substrate", branch = "polkadot-v0.9.28" }
-=======
-substrate-build-script-utils = { git = "https://github.com/arturgontijo/substrate", branch = "master" }
->>>>>>> c90b0597
 
 [dev-dependencies]
 assert_cmd = "2.0"
@@ -148,11 +97,7 @@
 tokio = { version = "1.19.2", features = ["macros", "time", "parking_lot"] }
 wait-timeout = "0.2"
 # purge_chain_works works with rococo-local and needs to allow this
-<<<<<<< HEAD
-polkadot-cli = { git = "https://github.com/paritytech/polkadot", features = ["rococo-native"] , branch = "release-v0.9.28" }
-=======
-polkadot-cli = { git = "https://github.com/arturgontijo/polkadot", branch = "trappist-xcm-v3", features = ["rococo-native"] }
->>>>>>> c90b0597
+polkadot-cli = { git = "https://github.com/bernardoaraujor/polkadot", branch = "v0.9.28-xcm-v3", features = ["rococo-native"] }
 
 [features]
 default = []
