--- conflicted
+++ resolved
@@ -719,11 +719,7 @@
 		_,
 		_,
 		_,
-<<<<<<< HEAD
 		_,
-		_,
-=======
->>>>>>> 0313a371
 	>(cumulus_client_consensus_aura::ImportQueueParams {
 		block_import: client.clone(),
 		client,
@@ -1565,11 +1561,7 @@
 		_,
 		_,
 		_,
-<<<<<<< HEAD
 		_,
-		_,
-=======
->>>>>>> 0313a371
 	>(cumulus_client_consensus_aura::ImportQueueParams {
 		block_import: client.clone(),
 		client,
