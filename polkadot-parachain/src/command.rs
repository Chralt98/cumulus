--- conflicted
+++ resolved
@@ -14,7 +14,6 @@
 // You should have received a copy of the GNU General Public License
 // along with Cumulus.  If not, see <http://www.gnu.org/licenses/>.
 
-<<<<<<< HEAD
 use crate::{
 	chain_spec,
 	cli::{Cli, RelayChainCli, Subcommand},
@@ -23,10 +22,6 @@
 		StatemineRuntimeExecutor, StatemintRuntimeExecutor, WestmintRuntimeExecutor,
 	},
 };
-use std::net::SocketAddr;
-
-=======
->>>>>>> 8f613256
 use codec::Encode;
 use cumulus_client_cli::generate_genesis_block;
 use cumulus_primitives_core::ParaId;
@@ -79,11 +74,9 @@
 }
 
 fn runtime(id: &str) -> Runtime {
-<<<<<<< HEAD
 	let id = id.replace("_", "-");
-=======
-	let (_, id, para_id) = extract_parachain_id(id);
->>>>>>> 8f613256
+	let (_, id, para_id) = extract_parachain_id(&id);
+
 	if id.starts_with("shell") {
 		Runtime::Shell
 	} else if id.starts_with("seedling") {
@@ -168,12 +161,6 @@
 		"contracts-rococo" => Box::new(chain_spec::ChainSpec::from_json_bytes(
 			&include_bytes!("../../parachains/chain-specs/contracts-rococo.json")[..],
 		)?),
-
-		// -- Fallback (generic chainspec)
-		"" => Box::new(chain_spec::get_chain_spec()),
-<<<<<<< HEAD
-
-=======
 		"penpal-kusama" => Box::new(chain_spec::penpal::get_penpal_chain_spec(
 			para_id.expect("Must specify parachain id"),
 			"kusama-local",
@@ -182,7 +169,10 @@
 			para_id.expect("Must specify parachain id"),
 			"polkadot-local",
 		)),
->>>>>>> 8f613256
+
+		// -- Fallback (generic chainspec)
+		"" => Box::new(chain_spec::get_chain_spec()),
+
 		// -- Loading a specific spec from disk
 		path => {
 			let chain_spec = chain_spec::ChainSpec::from_json_file(path.into())?;
