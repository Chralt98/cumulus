[package]
name = "cumulus-test-service"
version = "0.1.0"
authors = ["Parity Technologies <admin@parity.io>"]
edition = "2018"

[dependencies]
codec = { package = "parity-scale-codec", version = "2.3.0" }
rand = "0.7.3"
serde = { version = "1.0.101", features = ["derive"] }
async-trait = "0.1.42"
tokio = { version = "1.10", features = ["macros"] }

# Substrate
frame-system = { git = "https://github.com/paritytech/substrate", branch = "polkadot-v0.9.12" }
pallet-transaction-payment = { git = "https://github.com/paritytech/substrate", branch = "polkadot-v0.9.12" }
sc-basic-authorship = { git = "https://github.com/paritytech/substrate", branch = "polkadot-v0.9.12" }
sc-chain-spec = { git = "https://github.com/paritytech/substrate", branch = "polkadot-v0.9.12" }
sc-client-api = { git = "https://github.com/paritytech/substrate", branch = "polkadot-v0.9.12" }
sc-consensus = { git = "https://github.com/paritytech/substrate", branch = "polkadot-v0.9.12" }
sc-executor = { git = "https://github.com/paritytech/substrate", branch = "polkadot-v0.9.12" }
sc-network = { git = "https://github.com/paritytech/substrate", branch = "polkadot-v0.9.12" }
sc-rpc = { git = "https://github.com/paritytech/substrate", branch = "polkadot-v0.9.12" }
sc-service = { git = "https://github.com/paritytech/substrate", branch = "polkadot-v0.9.12" }
sc-tracing = { git = "https://github.com/paritytech/substrate", branch = "polkadot-v0.9.12" }
sc-transaction-pool = { git = "https://github.com/paritytech/substrate", branch = "polkadot-v0.9.12" }
sp-arithmetic = { git = "https://github.com/paritytech/substrate", branch = "polkadot-v0.9.12" }
sp-blockchain = { git = "https://github.com/paritytech/substrate", branch = "polkadot-v0.9.12" }
sp-core = { git = "https://github.com/paritytech/substrate", branch = "polkadot-v0.9.12" }
<<<<<<< HEAD
=======
sp-io = { git = "https://github.com/paritytech/substrate", branch = "polkadot-v0.9.12" }
>>>>>>> cc87b64d
sp-keyring = { git = "https://github.com/paritytech/substrate", branch = "polkadot-v0.9.12" }
sp-runtime = { git = "https://github.com/paritytech/substrate", default-features = false, branch = "polkadot-v0.9.12" }
sp-state-machine = { git = "https://github.com/paritytech/substrate", branch = "polkadot-v0.9.12" }
sp-timestamp = { git = "https://github.com/paritytech/substrate", branch = "polkadot-v0.9.12" }
sp-trie = { git = "https://github.com/paritytech/substrate", branch = "polkadot-v0.9.12" }
substrate-test-client = { git = "https://github.com/paritytech/substrate", branch = "polkadot-v0.9.12" }

# Polkadot
polkadot-primitives = { git = "https://github.com/paritytech/polkadot", branch = "release-v0.9.12" }
polkadot-service = { git = "https://github.com/paritytech/polkadot", branch = "release-v0.9.12" }
polkadot-test-service = { git = "https://github.com/paritytech/polkadot", branch = "release-v0.9.12" }

# Cumulus
cumulus-client-consensus-relay-chain = { path = "../../client/consensus/relay-chain" }
cumulus-client-network = { path = "../../client/network" }
cumulus-client-service = { path = "../../client/service" }
cumulus-client-consensus-common = { path = "../../client/consensus/common" }
cumulus-primitives-core = { path = "../../primitives/core" }
cumulus-primitives-parachain-inherent = { path = "../../primitives/parachain-inherent" }
cumulus-test-runtime = { path = "../runtime" }
cumulus-test-relay-validation-worker-provider = { path = "../relay-validation-worker-provider" }

# RPC related dependencies
jsonrpc-core = "18.0.0"

[dev-dependencies]
futures = "0.3.5"

# Polkadot dependencies
polkadot-test-service = { git = "https://github.com/paritytech/polkadot", branch = "release-v0.9.12" }

# Substrate dependencies
sc-cli = { git = "https://github.com/paritytech/substrate", branch = "polkadot-v0.9.12" }
<<<<<<< HEAD
substrate-test-utils = { git = "https://github.com/paritytech/substrate", branch = "polkadot-v0.9.12" }
sp-maybe-compressed-blob = { git = "https://github.com/paritytech/substrate", branch = "polkadot-v0.9.12" }
sp-version = { git = "https://github.com/paritytech/substrate", branch = "polkadot-v0.9.12" }

# Cumulus
cumulus-test-runtime-upgrade = { path = "../runtime-upgrade" }
=======
substrate-test-utils = { git = "https://github.com/paritytech/substrate", branch = "polkadot-v0.9.12" }
>>>>>>> cc87b64d
<|MERGE_RESOLUTION|>--- conflicted
+++ resolved
@@ -27,10 +27,7 @@
 sp-arithmetic = { git = "https://github.com/paritytech/substrate", branch = "polkadot-v0.9.12" }
 sp-blockchain = { git = "https://github.com/paritytech/substrate", branch = "polkadot-v0.9.12" }
 sp-core = { git = "https://github.com/paritytech/substrate", branch = "polkadot-v0.9.12" }
-<<<<<<< HEAD
-=======
 sp-io = { git = "https://github.com/paritytech/substrate", branch = "polkadot-v0.9.12" }
->>>>>>> cc87b64d
 sp-keyring = { git = "https://github.com/paritytech/substrate", branch = "polkadot-v0.9.12" }
 sp-runtime = { git = "https://github.com/paritytech/substrate", default-features = false, branch = "polkadot-v0.9.12" }
 sp-state-machine = { git = "https://github.com/paritytech/substrate", branch = "polkadot-v0.9.12" }
@@ -64,13 +61,4 @@
 
 # Substrate dependencies
 sc-cli = { git = "https://github.com/paritytech/substrate", branch = "polkadot-v0.9.12" }
-<<<<<<< HEAD
-substrate-test-utils = { git = "https://github.com/paritytech/substrate", branch = "polkadot-v0.9.12" }
-sp-maybe-compressed-blob = { git = "https://github.com/paritytech/substrate", branch = "polkadot-v0.9.12" }
-sp-version = { git = "https://github.com/paritytech/substrate", branch = "polkadot-v0.9.12" }
-
-# Cumulus
-cumulus-test-runtime-upgrade = { path = "../runtime-upgrade" }
-=======
-substrate-test-utils = { git = "https://github.com/paritytech/substrate", branch = "polkadot-v0.9.12" }
->>>>>>> cc87b64d
+substrate-test-utils = { git = "https://github.com/paritytech/substrate", branch = "polkadot-v0.9.12" }