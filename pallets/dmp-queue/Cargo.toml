--- conflicted
+++ resolved
@@ -10,7 +10,6 @@
 scale-info = { version = "2.1.1", default-features = false, features = ["derive"] }
 
 # Substrate
-<<<<<<< HEAD
 frame-support = { git = "https://github.com/paritytech/substrate", default-features = false, branch = "polkadot-v0.9.28" }
 frame-system = { git = "https://github.com/paritytech/substrate", default-features = false, branch = "polkadot-v0.9.28" }
 sp-io = { git = "https://github.com/paritytech/substrate", default-features = false, branch = "polkadot-v0.9.28" }
@@ -18,31 +17,15 @@
 sp-std = { git = "https://github.com/paritytech/substrate", default-features = false, branch = "polkadot-v0.9.28" }
 
 # Polkadot
-xcm = { git = "https://github.com/paritytech/polkadot", default-features = false, branch = "release-v0.9.28" }
-xcm-executor = { git = "https://github.com/paritytech/polkadot", default-features = false, branch = "release-v0.9.28" }
-=======
-frame-support = { git = "https://github.com/arturgontijo/substrate", default-features = false, branch = "master" }
-frame-system = { git = "https://github.com/arturgontijo/substrate", default-features = false, branch = "master" }
-sp-io = { git = "https://github.com/arturgontijo/substrate", default-features = false, branch = "master" }
-sp-runtime = { git = "https://github.com/arturgontijo/substrate", default-features = false, branch = "master" }
-sp-std = { git = "https://github.com/arturgontijo/substrate", default-features = false, branch = "master" }
-
-# Polkadot
-xcm = { git = "https://github.com/arturgontijo/polkadot", default-features = false, branch = "trappist-xcm-v3" }
-xcm-executor = { git = "https://github.com/arturgontijo/polkadot", default-features = false, branch = "trappist-xcm-v3" }
->>>>>>> c90b0597
+xcm = { git = "https://github.com/bernardoaraujor/polkadot", default-features = false, branch = "v0.9.28-xcm-v3" }
+xcm-executor = { git = "https://github.com/bernardoaraujor/polkadot", default-features = false, branch = "v0.9.28-xcm-v3" }
 
 # Cumulus
 cumulus-primitives-core = { path = "../../primitives/core", default-features = false }
 
 [dev-dependencies]
-<<<<<<< HEAD
 sp-core = { git = "https://github.com/paritytech/substrate", default-features = false, branch = "polkadot-v0.9.28" }
 sp-version = { git = "https://github.com/paritytech/substrate", default-features = false, branch = "polkadot-v0.9.28" }
-=======
-sp-core = { git = "https://github.com/arturgontijo/substrate", default-features = false, branch = "master" }
-sp-version = { git = "https://github.com/arturgontijo/substrate", default-features = false, branch = "master" }
->>>>>>> c90b0597
 
 [features]
 default = [ "std" ]
