[package]
name = "cumulus-pallet-parachain-system"
version = "0.1.0"
authors = ["Parity Technologies <admin@parity.io>"]
edition = "2021"
description = "Base pallet for cumulus-based parachains"

[dependencies]
bytes = { version = "1.2.1", default-features = false }
codec = { package = "parity-scale-codec", version = "3.0.0", default-features = false, features = ["derive"] }
environmental = { version = "1.1.2", default-features = false }
impl-trait-for-tuples = "0.2.1"
log = { version = "0.4.17", default-features = false }
scale-info = { version = "2.1.1", default-features = false, features = ["derive"] }
serde = { version = "1.0.143", optional = true, features = ["derive"] }

# Substrate
<<<<<<< HEAD
frame-support = { git = "https://github.com/paritytech/substrate", default-features = false, branch = "polkadot-v0.9.28" }
frame-system = { git = "https://github.com/paritytech/substrate", default-features = false, branch = "polkadot-v0.9.28" }
pallet-balances = { git = "https://github.com/paritytech/substrate", default-features = false, branch = "polkadot-v0.9.28" }
sp-core = { git = "https://github.com/paritytech/substrate", default-features = false, branch = "polkadot-v0.9.28" }
sp-externalities = { git = "https://github.com/paritytech/substrate", default-features = false, branch = "polkadot-v0.9.28" }
sp-inherents = { git = "https://github.com/paritytech/substrate", default-features = false, branch = "polkadot-v0.9.28" }
sp-io = { git = "https://github.com/paritytech/substrate", default-features = false, branch = "polkadot-v0.9.28" }
sp-runtime = { git = "https://github.com/paritytech/substrate", default-features = false, branch = "polkadot-v0.9.28" }
sp-state-machine = { git = "https://github.com/paritytech/substrate", default-features = false, branch = "polkadot-v0.9.28" }
sp-std = { git = "https://github.com/paritytech/substrate", default-features = false, branch = "polkadot-v0.9.28" }
sp-trie = { git = "https://github.com/paritytech/substrate", default-features = false, branch = "polkadot-v0.9.28" }
sp-version = { git = "https://github.com/paritytech/substrate", default-features = false, branch = "polkadot-v0.9.28" }

# Polkadot
polkadot-parachain = { git = "https://github.com/paritytech/polkadot", default-features = false, features = [ "wasm-api" ], branch = "release-v0.9.28" }
xcm = { git = "https://github.com/paritytech/polkadot", default-features = false, branch = "release-v0.9.28" }
=======
frame-support = { git = "https://github.com/arturgontijo/substrate", default-features = false, branch = "master" }
frame-system = { git = "https://github.com/arturgontijo/substrate", default-features = false, branch = "master" }
pallet-balances = { git = "https://github.com/arturgontijo/substrate", default-features = false, branch = "master" }
sp-core = { git = "https://github.com/arturgontijo/substrate", default-features = false, branch = "master" }
sp-externalities = { git = "https://github.com/arturgontijo/substrate", default-features = false, branch = "master" }
sp-inherents = { git = "https://github.com/arturgontijo/substrate", default-features = false, branch = "master" }
sp-io = { git = "https://github.com/arturgontijo/substrate", default-features = false, branch = "master" }
sp-runtime = { git = "https://github.com/arturgontijo/substrate", default-features = false, branch = "master" }
sp-state-machine = { git = "https://github.com/arturgontijo/substrate", default-features = false, branch = "master" }
sp-std = { git = "https://github.com/arturgontijo/substrate", default-features = false, branch = "master" }
sp-trie = { git = "https://github.com/arturgontijo/substrate", default-features = false, branch = "master" }
sp-version = { git = "https://github.com/arturgontijo/substrate", default-features = false, branch = "master" }

# Polkadot
polkadot-parachain = { git = "https://github.com/arturgontijo/polkadot", default-features = false, features = [ "wasm-api" ], branch = "trappist-xcm-v3" }
xcm = { git = "https://github.com/arturgontijo/polkadot", default-features = false, branch = "trappist-xcm-v3" }
>>>>>>> c90b0597

# Cumulus
cumulus-pallet-parachain-system-proc-macro = { path = "proc-macro", default-features = false }
cumulus-primitives-core = { path = "../../primitives/core", default-features = false }
cumulus-primitives-parachain-inherent = { path = "../../primitives/parachain-inherent", default-features = false }

[dev-dependencies]
hex-literal = "0.3.4"
lazy_static = "1.4"

# Substrate
<<<<<<< HEAD
sc-client-api = { git = "https://github.com/paritytech/substrate", branch = "polkadot-v0.9.28" }
sp-keyring = { git = "https://github.com/paritytech/substrate", branch = "polkadot-v0.9.28" }
sp-tracing = { git = "https://github.com/paritytech/substrate", branch = "polkadot-v0.9.28" }
sp-version = { git = "https://github.com/paritytech/substrate", branch = "polkadot-v0.9.28" }
=======
sc-client-api = { git = "https://github.com/arturgontijo/substrate", branch = "master" }
sp-keyring = { git = "https://github.com/arturgontijo/substrate", branch = "master" }
sp-tracing = { git = "https://github.com/arturgontijo/substrate", branch = "master" }
sp-version = { git = "https://github.com/arturgontijo/substrate", branch = "master" }
>>>>>>> c90b0597

# Cumulus
cumulus-test-client = { path = "../../test/client" }
cumulus-test-relay-sproof-builder = { path = "../../test/relay-sproof-builder" }

[features]
default = [ "std" ]
std = [
	"codec/std",
	"environmental/std",
	"log/std",
	"scale-info/std",
	"serde",
	"cumulus-pallet-parachain-system-proc-macro/std",
	"cumulus-primitives-core/std",
	"cumulus-primitives-parachain-inherent/std",
	"frame-support/std",
	"frame-system/std",
	"pallet-balances/std",
	"sp-core/std",
	"sp-externalities/std",
	"sp-io/std",
	"sp-runtime/std",
	"sp-state-machine/std",
	"sp-std/std",
	"sp-trie/std",
	"xcm/std"
]

runtime-benchmarks = [
	"sp-runtime/runtime-benchmarks"
]<|MERGE_RESOLUTION|>--- conflicted
+++ resolved
@@ -15,7 +15,6 @@
 serde = { version = "1.0.143", optional = true, features = ["derive"] }
 
 # Substrate
-<<<<<<< HEAD
 frame-support = { git = "https://github.com/paritytech/substrate", default-features = false, branch = "polkadot-v0.9.28" }
 frame-system = { git = "https://github.com/paritytech/substrate", default-features = false, branch = "polkadot-v0.9.28" }
 pallet-balances = { git = "https://github.com/paritytech/substrate", default-features = false, branch = "polkadot-v0.9.28" }
@@ -30,26 +29,8 @@
 sp-version = { git = "https://github.com/paritytech/substrate", default-features = false, branch = "polkadot-v0.9.28" }
 
 # Polkadot
-polkadot-parachain = { git = "https://github.com/paritytech/polkadot", default-features = false, features = [ "wasm-api" ], branch = "release-v0.9.28" }
-xcm = { git = "https://github.com/paritytech/polkadot", default-features = false, branch = "release-v0.9.28" }
-=======
-frame-support = { git = "https://github.com/arturgontijo/substrate", default-features = false, branch = "master" }
-frame-system = { git = "https://github.com/arturgontijo/substrate", default-features = false, branch = "master" }
-pallet-balances = { git = "https://github.com/arturgontijo/substrate", default-features = false, branch = "master" }
-sp-core = { git = "https://github.com/arturgontijo/substrate", default-features = false, branch = "master" }
-sp-externalities = { git = "https://github.com/arturgontijo/substrate", default-features = false, branch = "master" }
-sp-inherents = { git = "https://github.com/arturgontijo/substrate", default-features = false, branch = "master" }
-sp-io = { git = "https://github.com/arturgontijo/substrate", default-features = false, branch = "master" }
-sp-runtime = { git = "https://github.com/arturgontijo/substrate", default-features = false, branch = "master" }
-sp-state-machine = { git = "https://github.com/arturgontijo/substrate", default-features = false, branch = "master" }
-sp-std = { git = "https://github.com/arturgontijo/substrate", default-features = false, branch = "master" }
-sp-trie = { git = "https://github.com/arturgontijo/substrate", default-features = false, branch = "master" }
-sp-version = { git = "https://github.com/arturgontijo/substrate", default-features = false, branch = "master" }
-
-# Polkadot
-polkadot-parachain = { git = "https://github.com/arturgontijo/polkadot", default-features = false, features = [ "wasm-api" ], branch = "trappist-xcm-v3" }
-xcm = { git = "https://github.com/arturgontijo/polkadot", default-features = false, branch = "trappist-xcm-v3" }
->>>>>>> c90b0597
+polkadot-parachain = { git = "https://github.com/bernardoaraujor/polkadot", default-features = false, features = [ "wasm-api" ], branch = "v0.9.28-xcm-v3" }
+xcm = { git = "https://github.com/bernardoaraujor/polkadot", default-features = false, branch = "v0.9.28-xcm-v3" }
 
 # Cumulus
 cumulus-pallet-parachain-system-proc-macro = { path = "proc-macro", default-features = false }
@@ -61,17 +42,10 @@
 lazy_static = "1.4"
 
 # Substrate
-<<<<<<< HEAD
 sc-client-api = { git = "https://github.com/paritytech/substrate", branch = "polkadot-v0.9.28" }
 sp-keyring = { git = "https://github.com/paritytech/substrate", branch = "polkadot-v0.9.28" }
 sp-tracing = { git = "https://github.com/paritytech/substrate", branch = "polkadot-v0.9.28" }
 sp-version = { git = "https://github.com/paritytech/substrate", branch = "polkadot-v0.9.28" }
-=======
-sc-client-api = { git = "https://github.com/arturgontijo/substrate", branch = "master" }
-sp-keyring = { git = "https://github.com/arturgontijo/substrate", branch = "master" }
-sp-tracing = { git = "https://github.com/arturgontijo/substrate", branch = "master" }
-sp-version = { git = "https://github.com/arturgontijo/substrate", branch = "master" }
->>>>>>> c90b0597
 
 # Cumulus
 cumulus-test-client = { path = "../../test/client" }
