--- conflicted
+++ resolved
@@ -5,34 +5,23 @@
 edition = "2018"
 
 [dependencies]
-<<<<<<< HEAD
+# Other dependencies
 codec = { package = "parity-scale-codec", version = "1.0.5", default-features = false, features = [ "derive" ] }
-=======
+memory-db = { version = "0.15.2", default-features = false }
+hash-db = { version = "0.15.2", default-features = false }
+trie-db = { version = "0.15.2", default-features = false }
+hashbrown = "0.6.1"
+
 # Substrate dependencies
->>>>>>> 03b49b4a
 rstd = { package = "sr-std", git = "https://github.com/paritytech/substrate", default-features = false, branch = "bkchr-cumulus-branch" }
 runtime-primitives = { package = "sr-primitives", git = "https://github.com/paritytech/substrate", default-features = false, branch = "bkchr-cumulus-branch" }
 primitives = { package = "substrate-primitives", git = "https://github.com/paritytech/substrate", default-features = false, branch = "bkchr-cumulus-branch" }
 rio = { package = "sr-io", git = "https://github.com/paritytech/substrate", default-features = false, branch = "bkchr-cumulus-branch" }
 executive = { package = "srml-executive", git = "https://github.com/paritytech/substrate", default-features = false, branch = "bkchr-cumulus-branch" }
 substrate-trie = { git = "https://github.com/paritytech/substrate", default-features = false, branch = "bkchr-cumulus-branch" }
-<<<<<<< HEAD
-memory-db = { version = "0.15.2", default-features = false }
-hash-db = { version = "0.15.2", default-features = false }
-trie-db = { version = "0.15.2", default-features = false }
-hashbrown = "0.6.0"
-=======
 
 # Polkadot dependencies
-parachain = { package = "polkadot-parachain", git = "https://github.com/paritytech/polkadot", default-features = false, branch = "bkchr-cumulus-branch" }
-
-# Other deps
-codec = { package = "parity-codec", version = "3.5.1", default-features = false, features = [ "derive" ] }
-memory-db = { version = "0.12.2", default-features = false }
-hash-db = { version = "0.12.2", default-features = false }
-trie-db = { version = "0.12.2", default-features = false }
-hashbrown = "0.5.0"
->>>>>>> 03b49b4a
+parachain = { package = "polkadot-parachain", git = "https://github.com/paritytech/polkadot", branch = "bkchr-cumulus-branch", default-features = false, features = [ "wasm-api" ] }
 
 [dev-dependencies]
 keyring = { package = "substrate-keyring", git = "https://github.com/paritytech/substrate", branch = "bkchr-cumulus-branch" }
@@ -53,13 +42,5 @@
 	"hash-db/std",
 	"trie-db/std",
 	"substrate-trie/std",
-<<<<<<< HEAD
-=======
 	"parachain/std",
-]
-no_std = [
-	"hashbrown/nightly",
-	"rio/wasm-nice-panic-message",
-	"parachain/wasm-api",
->>>>>>> 03b49b4a
 ]